/**
 * @Copyright (c) Microsoft Corporation.  All rights reserved.
 */

import * as path from 'path';
import * as fs from 'fs';
import * as os from 'os';
import Validator = require('z-schema');
import JsonFile from '../utilities/JsonFile';
import RushConfigProject, { IRushConfigProjectJson } from './RushConfigProject';
import Utilities from '../utilities/Utilities';

/**
 * This represents the JSON data structure for the "rush.json" config file.
 */
export interface IRushConfigJson {
  $schema: string;
  commonFolder: string;
  npmVersion: string;
  projectFolderMinDepth?: number;
  projectFolderMaxDepth?: number;
  projects: IRushConfigProjectJson[];
}

/**
 * This represents the JSON data structure for the "rush-link.json" data file.
 */
export interface IRushLinkJson {
  localLinks: {
    [name: string]: string[]
  };
}

/**
 * This represents the Rush configuration for a repository, based on the Rush.json
 * config file.
 */
export default class RushConfig {
  private _rushJsonFolder: string;
  private _commonFolder: string;
  private _commonFolderName: string;
  private _homeFolder: string;
  private _rushLinkJsonFilename: string;
  private _npmToolVersion: string;
  private _npmToolFilename: string;
  private _projectFolderMinDepth: number;
  private _projectFolderMaxDepth: number;

  private _projects: RushConfigProject[];
  private _projectsByName: Map<string, RushConfigProject>;

<<<<<<< HEAD
=======
  constructor(rushConfigJson: IRushConfigJson, rushJsonFilename: string) {
    this._rushJsonFolder = path.dirname(rushJsonFilename);
    this._commonFolder = path.resolve(path.join(this._rushJsonFolder, rushConfigJson.commonFolder));
    if (!fs.existsSync(this._commonFolder)) {
      throw new Error(`Rush common folder does not exist: ${rushConfigJson.commonFolder}`);
    }
    this._commonFolderName = path.basename(this._commonFolder);

    const unresolvedUserFolder: string = process.env[(process.platform == 'win32') ? 'USERPROFILE' : 'HOME'];
    this._homeFolder = path.resolve(unresolvedUserFolder);
    if (!fs.existsSync(this._homeFolder)) {
      throw new Error('Unable to determine the current user\'s home directory');
    }

    this._rushLinkJsonFilename = path.join(this._commonFolder, 'rush-link.json');

    this._npmToolVersion = rushConfigJson.npmVersion;
    this._npmToolFilename = path.join(this._commonFolder, 'local-npm', 'node_modules', '.bin', 'npm');

    this._projectFolderMinDepth = rushConfigJson.projectFolderMinDepth !== undefined
      ? rushConfigJson.projectFolderMinDepth : 2;
    if (this._projectFolderMinDepth < 1) {
      throw new Error('Invalid projectFolderMinDepth; the minimum possible value is 1')
    }

    this._projectFolderMaxDepth = rushConfigJson.projectFolderMaxDepth !== undefined
      ? rushConfigJson.projectFolderMaxDepth : 2;
    if (this._projectFolderMaxDepth < this._projectFolderMinDepth) {
      throw new Error('The projectFolderMaxDepth cannot be smaller than the projectFolderMinDepth')
    }

    this._projects = [];
    this._projectsByName = new Map<string, RushConfigProject>();

    const tempNamesByProject: Map<IRushConfigProjectJson, string>
      = RushConfig._generateTempNamesForProjects(rushConfigJson.projects);

    for (const projectJson of rushConfigJson.projects) {
      const tempProjectName: string = tempNamesByProject.get(projectJson);
      const project = new RushConfigProject(projectJson, this, tempProjectName);
      this._projects.push(project);
      this._projectsByName.set(project.packageName, project);
    }
  }

>>>>>>> 75347e21
  /**
   * Loads the configuration data from an Rush.json config file and returns
   * an RushConfig object.
   */
  public static loadFromConfigFile(rushJsonFilename: string): RushConfig {
    const rushConfigJson: IRushConfigJson = JsonFile.loadJsonFile(rushJsonFilename);

    // Remove the $schema reference that appears in the config object (used for IntelliSense),
    // since we are replacing it with the precompiled version.  The validator.setRemoteReference()
    // API is a better way to handle this, but we'd first need to publish the schema file
    // to a public web server where Visual Studio can find it.
    delete rushConfigJson.$schema;

    const validator: ZSchema.Validator = new Validator({
      breakOnFirstError: true,
      noTypeless: true
    });

    /* tslint:disable:no-any */ // third party library
    const rushSchema: any = require('../rush-schema.json');
    /* tslint:enable:no-any */

    if (!validator.validate(rushConfigJson, rushSchema)) {
      const error: ZSchema.Error = validator.getLastError();

      const detail: ZSchema.ErrorDetail = error.details[0];
      const errorMessage: string = `Error parsing file '${path.basename(rushJsonFilename)}',`
        + `section[${detail.path}]:${os.EOL}(${detail.code}) ${detail.message}`;

      console.log(os.EOL + 'ERROR: ' + errorMessage + os.EOL + os.EOL);
      throw new Error(errorMessage);
    }

    return new RushConfig(rushConfigJson, rushJsonFilename);
  }

  public static loadFromDefaultLocation(): RushConfig {
    let currentFolder: string = process.cwd();

    // Look upwards at parent folders until we find a folder containing rush.json
    for (let i: number = 0; i < 10; ++i) {
      const rushJsonFilename: string = path.join(currentFolder, 'rush.json');

      if (fs.existsSync(rushJsonFilename)) {
        if (i > 0) {
          console.log('Found config in ' + rushJsonFilename);
        }
        console.log('');
        return RushConfig.loadFromConfigFile(rushJsonFilename);
      }

      const parentFolder: string = path.dirname(currentFolder);
      if (parentFolder === currentFolder) {
        break;
      }
      currentFolder = parentFolder;
    }
    throw new Error('Unable to find rush.json configuration file');
  }

  /**
   * This generates the unique names that are used to create temporary projects
   * in the Rush common folder.
   */
  private static _generateTempNamesForProjects(projectJsons: IRushConfigProjectJson[]):
    Map<IRushConfigProjectJson, string> {

    const tempNamesByProject: Map<IRushConfigProjectJson, string> = new Map<IRushConfigProjectJson, string>();
    const usedTempNames: Set<string> = new Set<string>();

    const sortedProjectJsons: IRushConfigProjectJson[] = projectJsons.sort(
      (a: IRushConfigProjectJson, b: IRushConfigProjectJson) => a.packageName.localeCompare(a.packageName)
    );
    for (const projectJson of sortedProjectJsons) {
      // If the name is "@ms/MyProject", extract the "MyProject" part
      const unscopedName: string = Utilities.parseScopedPackgeName(projectJson.packageName).name;

      // Generate a unique like name "rush-MyProject", or "rush-MyProject-2" if
      // there is a naming conflict
      let counter: number = 0;
      let tempProjectName: string = 'rush-' + unscopedName;
      while (usedTempNames.has(tempProjectName)) {
        ++counter;
        tempProjectName = 'rush-' + unscopedName + '-' + counter;
      }
      usedTempNames.add(tempProjectName);
      tempNamesByProject.set(projectJson, tempProjectName);
    }

    return tempNamesByProject;
  }

  constructor(rushConfigJson: IRushConfigJson, rushJsonFilename: string) {
    this._rushJsonFolder = path.dirname(rushJsonFilename);
    this._commonFolder = path.resolve(path.join(this._rushJsonFolder, rushConfigJson.commonFolder));
    if (!fs.existsSync(this._commonFolder)) {
      throw new Error(`Rush common folder does not exist: ${rushConfigJson.commonFolder}`);
    }
    this._commonFolderName = path.basename(this._commonFolder);

    const unresolvedUserFolder: string = process.env[(process.platform === 'win32') ? 'USERPROFILE' : 'HOME'];
    this._homeFolder = path.resolve(unresolvedUserFolder);
    if (!fs.existsSync(this._homeFolder)) {
      throw new Error('Unable to determine the current user\'s home directory');
    }

    this._rushLinkJsonFilename = path.join(this._commonFolder, 'rush-link.json');

    this._npmToolVersion = rushConfigJson.npmVersion;
    this._npmToolFilename = path.join(this._commonFolder, 'local-npm', 'node_modules', '.bin', 'npm');

    this._projects = [];
    this._projectsByName = new Map<string, RushConfigProject>();

    const tempNamesByProject: Map<IRushConfigProjectJson, string>
      = RushConfig._generateTempNamesForProjects(rushConfigJson.projects);

    for (const projectJson of rushConfigJson.projects) {
      const tempProjectName: string = tempNamesByProject.get(projectJson);
      const project: RushConfigProject = new RushConfigProject(projectJson, this, tempProjectName);
      this._projects.push(project);
      this._projectsByName.set(project.packageName, project);
    }
  }

  /**
   * The folder that contains rush.json for this project.
   */
  public get rushJsonFolder(): string {
    return this._rushJsonFolder;
  }

  /**
   * The common folder specified in rush.json.  By default, this is the fully
   * resolved path for a subfolder of rushJsonFolder whose name is "common".
   * Example: "C:\MyRepo\common"
   */
  public get commonFolder(): string {
    return this._commonFolder;
  }

  /**
   * This is how we refer to the common folder, e.g. in error messages.
   * For example if commonFolder is "C:\MyRepo\common" then
   * commonFolderName="common".
   */
  public get commonFolderName(): string {
    return this._commonFolderName;
  }

  /**
   * The absolute path to the home directory for the current user.  On Windows,
   * it would be something like "C:\Users\YourName".
   */
  public get homeFolder(): string {
    return this._homeFolder;
  }

  /**
   * The filename of the build dependency data file.  By default this is
   * called 'rush-link.json' resides in the Rush common folder.
   * Its data structure is defined by IRushLinkJson.
   */
  public get rushLinkJsonFilename(): string {
    return this._rushLinkJsonFilename;
  }

  /**
   * The version of the locally installed NPM tool.  (Example: "1.2.3")
   */
  public get npmToolVersion(): string {
    return this._npmToolVersion;
  }

  /**
   * The absolute path to the locally installed NPM tool.  If "rush install" has not
   * been run, then this file may not exist yet.
   * Example: "C:\MyRepo\common\local-npm\node_modules\.bin\npm"
   */
  public get npmToolFilename(): string {
    return this._npmToolFilename;
  }

  /**
   * The minimum allowable folder depth for the projectFolder field in the rush.json file.
   * This setting provides a way for repository maintainers to discourage nesting of project folders
   * that makes the directory tree more difficult to navigate.  The default value is 2,
   * which implements a standard 2-level hierarchy of <categoryFolder>/<projectFolder>/package.json.
   */
  public get projectFolderMinDepth(): number {
    return this._projectFolderMinDepth;
  }

  /**
   * The maximum allowable folder depth for the projectFolder field in the rush.json file.
   * This setting provides a way for repository maintainers to discourage nesting of project folders
   * that makes the directory tree more difficult to navigate.  The default value is 2,
   * which implements on a standard convention of <categoryFolder>/<projectFolder>/package.json.
   */
  public get projectFolderMaxDepth(): number {
    return this._projectFolderMaxDepth;
  }

  public get projects(): RushConfigProject[] {
    return this._projects;
  }

  public getProjectByName(projectName: string): RushConfigProject {
    return this._projectsByName.get(projectName);
  }
}<|MERGE_RESOLUTION|>--- conflicted
+++ resolved
@@ -49,54 +49,6 @@
   private _projects: RushConfigProject[];
   private _projectsByName: Map<string, RushConfigProject>;
 
-<<<<<<< HEAD
-=======
-  constructor(rushConfigJson: IRushConfigJson, rushJsonFilename: string) {
-    this._rushJsonFolder = path.dirname(rushJsonFilename);
-    this._commonFolder = path.resolve(path.join(this._rushJsonFolder, rushConfigJson.commonFolder));
-    if (!fs.existsSync(this._commonFolder)) {
-      throw new Error(`Rush common folder does not exist: ${rushConfigJson.commonFolder}`);
-    }
-    this._commonFolderName = path.basename(this._commonFolder);
-
-    const unresolvedUserFolder: string = process.env[(process.platform == 'win32') ? 'USERPROFILE' : 'HOME'];
-    this._homeFolder = path.resolve(unresolvedUserFolder);
-    if (!fs.existsSync(this._homeFolder)) {
-      throw new Error('Unable to determine the current user\'s home directory');
-    }
-
-    this._rushLinkJsonFilename = path.join(this._commonFolder, 'rush-link.json');
-
-    this._npmToolVersion = rushConfigJson.npmVersion;
-    this._npmToolFilename = path.join(this._commonFolder, 'local-npm', 'node_modules', '.bin', 'npm');
-
-    this._projectFolderMinDepth = rushConfigJson.projectFolderMinDepth !== undefined
-      ? rushConfigJson.projectFolderMinDepth : 2;
-    if (this._projectFolderMinDepth < 1) {
-      throw new Error('Invalid projectFolderMinDepth; the minimum possible value is 1')
-    }
-
-    this._projectFolderMaxDepth = rushConfigJson.projectFolderMaxDepth !== undefined
-      ? rushConfigJson.projectFolderMaxDepth : 2;
-    if (this._projectFolderMaxDepth < this._projectFolderMinDepth) {
-      throw new Error('The projectFolderMaxDepth cannot be smaller than the projectFolderMinDepth')
-    }
-
-    this._projects = [];
-    this._projectsByName = new Map<string, RushConfigProject>();
-
-    const tempNamesByProject: Map<IRushConfigProjectJson, string>
-      = RushConfig._generateTempNamesForProjects(rushConfigJson.projects);
-
-    for (const projectJson of rushConfigJson.projects) {
-      const tempProjectName: string = tempNamesByProject.get(projectJson);
-      const project = new RushConfigProject(projectJson, this, tempProjectName);
-      this._projects.push(project);
-      this._projectsByName.set(project.packageName, project);
-    }
-  }
-
->>>>>>> 75347e21
   /**
    * Loads the configuration data from an Rush.json config file and returns
    * an RushConfig object.
@@ -197,7 +149,7 @@
     }
     this._commonFolderName = path.basename(this._commonFolder);
 
-    const unresolvedUserFolder: string = process.env[(process.platform === 'win32') ? 'USERPROFILE' : 'HOME'];
+    const unresolvedUserFolder: string = process.env[(process.platform == 'win32') ? 'USERPROFILE' : 'HOME'];
     this._homeFolder = path.resolve(unresolvedUserFolder);
     if (!fs.existsSync(this._homeFolder)) {
       throw new Error('Unable to determine the current user\'s home directory');
@@ -208,6 +160,18 @@
     this._npmToolVersion = rushConfigJson.npmVersion;
     this._npmToolFilename = path.join(this._commonFolder, 'local-npm', 'node_modules', '.bin', 'npm');
 
+    this._projectFolderMinDepth = rushConfigJson.projectFolderMinDepth !== undefined
+      ? rushConfigJson.projectFolderMinDepth : 2;
+    if (this._projectFolderMinDepth < 1) {
+      throw new Error('Invalid projectFolderMinDepth; the minimum possible value is 1')
+    }
+
+    this._projectFolderMaxDepth = rushConfigJson.projectFolderMaxDepth !== undefined
+      ? rushConfigJson.projectFolderMaxDepth : 2;
+    if (this._projectFolderMaxDepth < this._projectFolderMinDepth) {
+      throw new Error('The projectFolderMaxDepth cannot be smaller than the projectFolderMinDepth')
+    }
+
     this._projects = [];
     this._projectsByName = new Map<string, RushConfigProject>();
 
@@ -216,7 +180,7 @@
 
     for (const projectJson of rushConfigJson.projects) {
       const tempProjectName: string = tempNamesByProject.get(projectJson);
-      const project: RushConfigProject = new RushConfigProject(projectJson, this, tempProjectName);
+      const project = new RushConfigProject(projectJson, this, tempProjectName);
       this._projects.push(project);
       this._projectsByName.set(project.packageName, project);
     }

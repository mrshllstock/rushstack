--- conflicted
+++ resolved
@@ -1,9 +1,5 @@
 // DO NOT MODIFY THIS FILE MANUALLY BUT DO COMMIT IT. It is generated and used by Rush.
 {
-<<<<<<< HEAD
-  "pnpmShrinkwrapHash": "51b55c616fb29bb524d23d86a4b793628ab19252",
-=======
   "pnpmShrinkwrapHash": "86aa8780a67a9d1415f44d6ee6a5997258a4654f",
->>>>>>> 53eba527
   "preferredVersionsHash": "fe0ea762c60633ea39d8abd6f7e0791352654f89"
 }
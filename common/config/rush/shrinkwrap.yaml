--- conflicted
+++ resolved
@@ -158,7 +158,6 @@
   ts-jest: 22.4.6
   tslint: 5.11.0
   tslint-microsoft-contrib: 5.2.1
-  typescript: 3.0.3
   uglify-js: 3.0.28
   vinyl: 2.2.0
   webpack: 3.11.0
@@ -8924,6 +8923,13 @@
     hasBin: true
     resolution:
       integrity: sha1-+DlfhdRZJ2BnyYiqQYN6j4KHCEQ=
+  /typescript/2.7.2:
+    dev: false
+    engines:
+      node: '>=4.2.0'
+    hasBin: true
+    resolution:
+      integrity: sha512-p5TCYZDAO0m4G344hD+wx/LATebLWZNkkh2asWUFqSsD2OrDNhbAHuSjobrmsUmdzjJjEeZVU9g1h3O6vpstnw==
   /typescript/3.0.3:
     dev: false
     engines:
@@ -9661,11 +9667,11 @@
       '@types/jest': 21.1.10
       '@types/node': 8.5.8
       fs-extra: 5.0.0
-      typescript: 3.0.3
+      typescript: 2.7.2
     dev: false
     name: '@rush-temp/api-extractor-test-01'
     resolution:
-      integrity: sha512-JfhNqSpD4IW2nWiC1imyYZn1S8ZqJzJMqEqGPPOwccl19QJUjriaKNQs7HGSfXJdVYUiR4cLEZiAMWoS7/0TQg==
+      integrity: sha512-UgejrUxIpdS0gOTPv1x+PAHvQS4XXQpLBpDRuCOC4AhtivvbZzmRr/IwbTz+IgoImeHHxrIAvRkHuhR+cWxUvg==
       tarball: 'file:projects/api-extractor-test-01.tgz'
     version: 0.0.0
   'file:projects/api-extractor-test-02.tgz':
@@ -9674,11 +9680,11 @@
       '@types/semver': 5.3.33
       fs-extra: 5.0.0
       semver: 5.3.0
-      typescript: 3.0.3
+      typescript: 2.7.2
     dev: false
     name: '@rush-temp/api-extractor-test-02'
     resolution:
-      integrity: sha512-1AMdBCbo/LJK5IVLCstkay3tSSslSeLmzdATfF0P/291iDcPMAWR42rPZRLG8EkIACctVzd/UVDlbIculp7ezA==
+      integrity: sha512-iZba+aPVVlUOpxjPYzsA2CMtCcZtT2RZBZ+yQSohR8fTLv9IYiryYA7Nh+moOrdthu1uV4MuODEg8YyfV1Bhwg==
       tarball: 'file:projects/api-extractor-test-02.tgz'
     version: 0.0.0
   'file:projects/api-extractor-test-03.tgz':
@@ -9686,21 +9692,21 @@
       '@types/jest': 21.1.10
       '@types/node': 8.5.8
       fs-extra: 5.0.0
-      typescript: 3.0.3
+      typescript: 2.7.2
     dev: false
     name: '@rush-temp/api-extractor-test-03'
     resolution:
-      integrity: sha512-EA6WmDPNrn6tOo2PVani+Jc7ljKwAjUGcYwlNCvgCJVUmv62dtOi8KrqzK2XlfenP7cs3sApBXHu69yrS3Aj0A==
+      integrity: sha512-IYtziadSMDpYwedQJ75gF2AV9nSbrERdwmd3paER/AWV0k/FKuW/5OUPyOTpjvfxF3ltWgEq3H52oXgegpF0jw==
       tarball: 'file:projects/api-extractor-test-03.tgz'
     version: 0.0.0
   'file:projects/api-extractor-test-04.tgz':
     dependencies:
       fs-extra: 5.0.0
-      typescript: 3.0.3
+      typescript: 2.7.2
     dev: false
     name: '@rush-temp/api-extractor-test-04'
     resolution:
-      integrity: sha512-biB7pr2PDJb+sQrK1nK+rV5xpTXVFQYoJLq6U1zNLegUcFBlyARD0sQPdToQg/SxZRRlu5Sgiuj9kfQg4ULJOA==
+      integrity: sha512-0345EvlUaa/7rjGnM6T2j76O+FZ0pH79yCDdhQnqExiixMKuJTCZRJNNsby0W2seb+c/rcSM1LK7x06Lj2QhsQ==
       tarball: 'file:projects/api-extractor-test-04.tgz'
     version: 0.0.0
   'file:projects/api-extractor-test-05.tgz':
@@ -9708,11 +9714,11 @@
       '@types/jest': 21.1.10
       '@types/node': 8.5.8
       fs-extra: 5.0.0
-      typescript: 3.0.3
+      typescript: 2.7.2
     dev: false
     name: '@rush-temp/api-extractor-test-05'
     resolution:
-      integrity: sha512-WZ+hVlZZgVQUXFk9gtRZj3ouCyUi4XMcQoWL030XcvKLcAaGZ9hlCTrwul/D70lOXSsyWSM4HgeP7wmakh9KUw==
+      integrity: sha512-o67OXVBFlDsTGnPqsK+OdYNs8iE/QJbt6FwwhTv32/NPmNOTbZCOHFHTkNN5nxfXvpMGb1m3xTcdeAtFJcr9UQ==
       tarball: 'file:projects/api-extractor-test-05.tgz'
     version: 0.0.0
   'file:projects/api-extractor.tgz':
@@ -9734,11 +9740,7 @@
     dev: false
     name: '@rush-temp/api-extractor'
     resolution:
-<<<<<<< HEAD
-      integrity: sha512-oU5stl9gQwVZeBTTakjG1kwIoOAcHtu8Gj3tqSw7vtpstybIW69LMb1rEgug7QcGKqvFu9U5dszVsrsjjf/y5w==
-=======
       integrity: sha512-C2RAp2qAi+I1/scG4FXQ4UFtJZROSTXfBWRloc+IqorHezckND83dwFyK4tkKJlOf19juMQF6tcFpFVmnUAR3w==
->>>>>>> ac8f4610
       tarball: 'file:projects/api-extractor.tgz'
     version: 0.0.0
   'file:projects/gulp-core-build-karma.tgz':
@@ -9851,21 +9853,11 @@
       glob-escape: 0.0.2
       gulp: 3.9.1
       resolve: 1.8.1
-<<<<<<< HEAD
-      tslint: 5.9.1
-      tslint-microsoft-contrib: /tslint-microsoft-contrib/5.2.1/tslint@5.9.1
-      typescript: 3.0.3
+      typescript: 2.7.2
     dev: false
     name: '@rush-temp/gulp-core-build-typescript'
     resolution:
-      integrity: sha512-wOpjlHr4mgpQzRuPVnrI64n4bytktrlBNxJqzq3ieBUVdpb1urLzQ0KtccMhXAaxDNEmaoAwq3970dsTxnxx9A==
-=======
-      typescript: 2.7.2
-    dev: false
-    name: '@rush-temp/gulp-core-build-typescript'
-    resolution:
       integrity: sha512-zpAWO6jbN9DvBRMM5S38U45S+cxU8dvUPSbwQYfyIICH+kPQ2+4+MTXNxmbGdkiUDOBzMI6ehXetlauQxlZfhQ==
->>>>>>> ac8f4610
       tarball: 'file:projects/gulp-core-build-typescript.tgz'
     version: 0.0.0
   'file:projects/gulp-core-build-webpack.tgz':
@@ -10115,15 +10107,11 @@
       gulp: 3.9.1
       tslint: 5.11.0
       tslint-microsoft-contrib: /tslint-microsoft-contrib/5.2.1/tslint@5.11.0
-      typescript: 3.0.3
+      typescript: 2.7.2
     dev: false
     name: '@rush-temp/rush-stack-compiler'
     resolution:
-<<<<<<< HEAD
-      integrity: sha512-YlwVsv76xFL+RLouAlWGCnWIkxLKbW2VQV+zst5RH3W6gMUxPZske17KjKMHmlN1ugXCBc4YOv8ERGbu53ejGQ==
-=======
       integrity: sha512-BBiOvUuRd5n9KweLhScWSbd8S04HelD6zx6EKqSfMzFOaNBJUis534gIobT7vO215ZQHVCVeP2xgAzUaDf3BiA==
->>>>>>> ac8f4610
       tarball: 'file:projects/rush-stack-compiler.tgz'
     version: 0.0.0
   'file:projects/rush-stack-library-test.tgz':
@@ -10413,7 +10401,6 @@
   ts-jest: ~22.4.6
   tslint: ~5.11.0
   tslint-microsoft-contrib: ~5.2.1
-  typescript: ~3.0.3
   uglify-js: ~3.0.28
   vinyl: ~2.2.0
   webpack: ~3.11.0

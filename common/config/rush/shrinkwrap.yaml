dependencies:
<<<<<<< HEAD
  '@microsoft/node-library-build': 4.3.38
=======
  '@microsoft/node-library-build': 4.3.41
>>>>>>> c40ef936
  '@pnpm/link-bins': 1.0.3
  '@pnpm/logger': 1.0.2
  '@rush-temp/api-documenter': 'file:projects/api-documenter.tgz'
  '@rush-temp/api-extractor': 'file:projects/api-extractor.tgz'
  '@rush-temp/api-extractor-test-01': 'file:projects/api-extractor-test-01.tgz'
  '@rush-temp/api-extractor-test-02': 'file:projects/api-extractor-test-02.tgz'
  '@rush-temp/api-extractor-test-03': 'file:projects/api-extractor-test-03.tgz'
  '@rush-temp/api-extractor-test-04': 'file:projects/api-extractor-test-04.tgz'
  '@rush-temp/gulp-core-build': 'file:projects/gulp-core-build.tgz'
  '@rush-temp/gulp-core-build-karma': 'file:projects/gulp-core-build-karma.tgz'
  '@rush-temp/gulp-core-build-mocha': 'file:projects/gulp-core-build-mocha.tgz'
  '@rush-temp/gulp-core-build-sass': 'file:projects/gulp-core-build-sass.tgz'
  '@rush-temp/gulp-core-build-serve': 'file:projects/gulp-core-build-serve.tgz'
  '@rush-temp/gulp-core-build-typescript': 'file:projects/gulp-core-build-typescript.tgz'
  '@rush-temp/gulp-core-build-webpack': 'file:projects/gulp-core-build-webpack.tgz'
  '@rush-temp/load-themed-styles': 'file:projects/load-themed-styles.tgz'
  '@rush-temp/loader-load-themed-styles': 'file:projects/loader-load-themed-styles.tgz'
  '@rush-temp/loader-raw-script': 'file:projects/loader-raw-script.tgz'
  '@rush-temp/loader-set-webpack-public-path': 'file:projects/loader-set-webpack-public-path.tgz'
  '@rush-temp/node-core-library': 'file:projects/node-core-library.tgz'
  '@rush-temp/node-library-build': 'file:projects/node-library-build.tgz'
  '@rush-temp/package-deps-hash': 'file:projects/package-deps-hash.tgz'
  '@rush-temp/resolve-chunk-plugin': 'file:projects/resolve-chunk-plugin.tgz'
  '@rush-temp/rush': 'file:projects/rush.tgz'
  '@rush-temp/rush-lib': 'file:projects/rush-lib.tgz'
  '@rush-temp/rush-stack': 'file:projects/rush-stack.tgz'
  '@rush-temp/rush-stack-compiler': 'file:projects/rush-stack-compiler.tgz'
  '@rush-temp/rush-stack-library-test': 'file:projects/rush-stack-library-test.tgz'
  '@rush-temp/set-webpack-public-path-plugin': 'file:projects/set-webpack-public-path-plugin.tgz'
  '@rush-temp/stream-collator': 'file:projects/stream-collator.tgz'
  '@rush-temp/ts-command-line': 'file:projects/ts-command-line.tgz'
  '@rush-temp/web-library-build': 'file:projects/web-library-build.tgz'
  '@rush-temp/web-library-build-test': 'file:projects/web-library-build-test.tgz'
  '@types/argparse': 1.0.33
  '@types/assertion-error': 1.0.30
  '@types/bluebird': 3.5.3
  '@types/chai': 3.4.34
  '@types/chalk': 0.4.31
  '@types/colors': 1.2.1
  '@types/express': 4.11.0
  '@types/express-serve-static-core': 4.11.0
  '@types/fs-extra': 5.0.1
  '@types/glob': 5.0.30
  '@types/gulp': 3.8.32
  '@types/gulp-istanbul': 0.9.30
  '@types/gulp-mocha': 0.0.29
  '@types/gulp-util': 3.0.30
  '@types/jest': 21.1.10
  '@types/js-yaml': 3.9.1
  '@types/karma': 0.13.33
  '@types/loader-utils': 1.1.3
  '@types/lodash': 4.14.74
  '@types/log4js': 0.0.33
  '@types/mime': 0.0.29
  '@types/minimatch': 2.0.29
  '@types/mocha': 2.2.38
  '@types/node': 8.5.8
  '@types/node-fetch': 1.6.9
  '@types/node-forge': 0.6.8
  '@types/node-notifier': 0.0.28
  '@types/orchestrator': 0.0.30
  '@types/q': 0.0.32
  '@types/rimraf': 0.0.28
  '@types/semver': 5.3.33
  '@types/serve-static': 1.13.1
  '@types/sinon': 1.16.34
  '@types/source-map': 0.5.0
  '@types/tapable': 1.0.2
  '@types/tar': 4.0.0
  '@types/through2': 2.0.32
  '@types/uglify-js': 2.6.29
  '@types/vinyl': 1.2.30
  '@types/webpack-env': 1.13.0
  '@types/yargs': 0.0.34
  '@types/z-schema': 3.16.31
  ajv: 5.2.2
  argparse: 1.0.10
  autoprefixer: 6.3.7
  builtins: 1.0.3
  chai: 3.5.0
  colors: 1.2.5
  deasync: 0.1.13
  del: 2.2.2
  end-of-stream: 1.1.0
  express: 4.16.3
  fs-extra: 5.0.0
  git-repo-info: 1.1.4
  glob: 7.0.6
  glob-escape: 0.0.2
  globby: 5.0.0
  gulp: 3.9.1
  gulp-cache: 0.4.6
  gulp-changed: 1.3.2
  gulp-clean-css: 3.0.4
  gulp-clip-empty-files: 0.1.2
  gulp-clone: 1.0.0
  gulp-connect: 5.5.0
  gulp-decomment: 0.1.3
  gulp-flatten: 0.2.0
  gulp-if: 2.0.2
  gulp-istanbul: 0.10.4
  gulp-karma: 0.0.5
  gulp-mocha: 2.2.0
  gulp-open: 2.0.0
  gulp-plumber: 1.1.0
  gulp-postcss: 6.3.0
  gulp-replace: 0.5.4
  gulp-sass: 3.1.0
  gulp-sourcemaps: 2.6.4
  gulp-texttojs: 1.0.3
  gulp-typescript: 3.1.7
  gulp-util: 3.0.8
  https-proxy-agent: 2.2.1
  inquirer: 1.2.3
  istanbul-instrumenter-loader: 3.0.1
  jest: 22.4.4
  jest-cli: 22.4.4
  jest-environment-jsdom: 22.4.3
  jest-resolve: 22.4.3
  jju: 1.3.0
  js-yaml: 3.9.1
  karma: 0.13.22
  karma-coverage: 0.5.5
  karma-mocha: 0.2.2
  karma-mocha-clean-reporter: 0.0.1
  karma-phantomjs-launcher: 1.0.4
  karma-sinon-chai: 1.2.4
  karma-webpack: 2.0.9
  loader-utils: 1.1.0
  lodash: 4.15.0
  lodash.merge: 4.3.5
  lolex: 1.4.0
  md5: 2.2.1
  merge2: 1.0.3
  minimatch: 3.0.4
  mocha: 3.4.2
  node-fetch: 2.1.2
  node-forge: 0.7.5
  node-notifier: 5.0.2
  npm-package-arg: 5.1.2
  object-assign: 4.1.1
  orchestrator: 0.3.8
  phantomjs-polyfill: 0.0.2
  phantomjs-prebuilt: 2.1.16
  postcss-modules: 0.6.4
  pretty-hrtime: 1.0.3
  read-package-tree: 5.1.6
  rimraf: 2.5.4
  semver: 5.3.0
  sinon: 1.17.7
  sinon-chai: 2.8.0
  strict-uri-encode: 2.0.0
  sudo: 1.0.3
  tar: 4.4.4
  through2: 2.0.3
  tslint: 5.9.1
  tslint-microsoft-contrib: 5.0.3
  typescript: 2.4.2
  uglify-js: 3.0.28
  webpack: 3.11.0
  wordwrap: 1.0.0
  yargs: 4.6.0
  z-schema: 3.18.4
packages:
  /@babel/code-frame/7.0.0-beta.49:
    dependencies:
      '@babel/highlight': 7.0.0-beta.49
    dev: false
    resolution:
      integrity: sha1-vs2AVIJzREDJ0TfkbXc0DmTX9Rs=
  /@babel/highlight/7.0.0-beta.49:
    dependencies:
      chalk: 2.4.1
      esutils: 2.0.2
      js-tokens: 3.0.2
    dev: false
    resolution:
      integrity: sha1-lr3GtD4TSCASumaRsQGEktOWIsw=
  /@gulp-sourcemaps/identity-map/1.0.1:
    dependencies:
      acorn: 5.6.2
      css: 2.2.3
      normalize-path: 2.1.1
      source-map: 0.5.7
      through2: 2.0.3
    dev: false
    engines:
      node: '>= 0.10'
    resolution:
      integrity: sha1-z6I7xYQPkQTOMqZedNt+epdLvuE=
  /@gulp-sourcemaps/map-sources/1.0.0:
    dependencies:
      normalize-path: 2.1.1
      through2: 2.0.3
    dev: false
    engines:
      node: '>= 0.10'
    resolution:
      integrity: sha1-iQrnxdjId/bThIYCFazp1+yUW9o=
  /@microsoft/api-extractor/5.7.2:
    dependencies:
      '@microsoft/node-core-library': 1.3.2
      '@microsoft/ts-command-line': 4.1.0
      '@types/fs-extra': 5.0.1
      '@types/node': 8.5.8
      '@types/z-schema': 3.16.31
      colors: 1.2.5
      fs-extra: 5.0.0
      jju: 1.3.0
      lodash: 4.15.0
      typescript: 2.4.2
      z-schema: 3.18.4
    dev: false
    resolution:
      integrity: sha1-zLaQ9YoYXC7cqapSQtMp53qawbg=
  /@microsoft/gulp-core-build-mocha/3.3.28:
    dependencies:
      '@microsoft/gulp-core-build': 3.8.2
      '@types/node': 8.5.8
      gulp: 3.9.1
      gulp-istanbul: 0.10.4
      gulp-mocha: 2.2.0
    dev: false
    resolution:
      integrity: sha1-pdU0/ahKE+VtIuZm63sl0oKglLA=
  /@microsoft/gulp-core-build-typescript/4.9.14:
    dependencies:
      '@microsoft/api-extractor': 5.7.2
      '@microsoft/gulp-core-build': 3.8.2
      '@microsoft/node-core-library': 1.3.2
      '@types/fs-extra': 5.0.1
      '@types/gulp': 3.8.32
      '@types/node': 8.5.8
      '@types/vinyl': 1.2.30
      fs-extra: 5.0.0
      gulp: 3.9.1
      gulp-cache: 0.4.6
      gulp-changed: 1.3.2
      gulp-decomment: 0.1.3
      gulp-plumber: 1.1.0
      gulp-sourcemaps: 2.6.4
      gulp-texttojs: 1.0.3
      gulp-typescript: /gulp-typescript/3.1.7/typescript@2.4.2
      gulp-util: 3.0.8
      lodash: 4.15.0
      md5: 2.2.1
      merge2: 1.0.3
      object-assign: 4.1.1
      through2: 2.0.3
      tslint: /tslint/5.9.1/typescript@2.4.2
      tslint-microsoft-contrib: /tslint-microsoft-contrib/5.0.3/tslint@5.9.1+typescript@2.4.2
      typescript: 2.4.2
    dev: false
    resolution:
      integrity: sha1-5Y21x8jhSznX0idODnliSa8ox/I=
  /@microsoft/gulp-core-build/3.8.2:
    dependencies:
      '@microsoft/node-core-library': 1.3.2
      '@types/assertion-error': 1.0.30
      '@types/chai': 3.4.34
      '@types/chalk': 0.4.31
      '@types/gulp': 3.8.32
      '@types/gulp-util': 3.0.30
      '@types/mocha': 2.2.38
      '@types/node': 8.5.8
      '@types/node-notifier': 0.0.28
      '@types/orchestrator': 0.0.30
      '@types/q': 0.0.32
      '@types/rimraf': 0.0.28
      '@types/semver': 5.3.33
      '@types/through2': 2.0.32
      '@types/vinyl': 1.2.30
      '@types/yargs': 0.0.34
      colors: 1.2.5
      del: 2.2.2
      end-of-stream: 1.1.0
      fs-extra: 5.0.0
      glob-escape: 0.0.2
      globby: 5.0.0
      gulp: 3.9.1
      gulp-flatten: 0.2.0
      gulp-if: 2.0.2
      gulp-util: 3.0.8
      jest: 22.4.4
      jest-cli: 22.4.4
      jest-environment-jsdom: 22.4.3
      jest-resolve: 22.4.3
      jju: 1.3.0
      lodash.merge: 4.3.5
      merge2: 1.0.3
      node-notifier: 5.0.2
      object-assign: 4.1.1
      orchestrator: 0.3.8
      pretty-hrtime: 1.0.3
      rimraf: 2.5.4
      semver: 5.3.0
      through2: 2.0.3
      yargs: 4.6.0
      z-schema: 3.18.4
    dev: false
    resolution:
      integrity: sha1-YMNfLlsUfHVhMeTlD7le8kvNRWI=
  /@microsoft/node-core-library/1.3.2:
    dependencies:
      '@types/fs-extra': 5.0.1
      '@types/node': 8.5.8
      '@types/z-schema': 3.16.31
      fs-extra: 5.0.0
      jju: 1.3.0
      z-schema: 3.18.4
    dev: false
    resolution:
      integrity: sha1-tBvy/mtgGtjEZarRj06MhtPbUHc=
  /@microsoft/node-library-build/4.3.41:
    dependencies:
      '@microsoft/gulp-core-build': 3.8.2
      '@microsoft/gulp-core-build-mocha': 3.3.28
      '@microsoft/gulp-core-build-typescript': 4.9.14
      '@types/gulp': 3.8.32
      '@types/node': 8.5.8
      gulp: 3.9.1
    dev: false
    resolution:
      integrity: sha1-TkNG4RWsVkmliSf5PMLi09edRRk=
  /@microsoft/ts-command-line/4.1.0:
    dependencies:
      '@types/argparse': 1.0.33
      '@types/node': 8.5.8
      argparse: 1.0.10
      colors: 1.2.5
    dev: false
    resolution:
      integrity: sha1-zyVX06aLE8igUtILviMQtf6mlUk=
  /@pnpm/link-bins/1.0.3:
    dependencies:
      '@pnpm/package-bins': 1.0.0
      '@pnpm/types': 1.7.0
      '@types/mz': 0.0.32
      '@types/node': 10.3.2
      '@types/ramda': 0.25.32
      '@zkochan/cmd-shim': 2.2.4
      arr-flatten: 1.1.0
      is-windows: 1.0.2
      mkdirp-promise: 5.0.1
      mz: 2.7.0
      normalize-path: 3.0.0
      p-filter: 1.0.0
      ramda: 0.25.0
      read-package-json: 2.0.13
    dev: false
    engines:
      node: '>=4'
    peerDependencies:
      '@pnpm/logger': ^1.0.0
    resolution:
      integrity: sha512-thVgwrQ5rMcPYI6a0IPOt2pnlF1n5zX7BN4CrFeBp0/JCGsZAht/VOPv9bD3cZ+j0vDemEwE23BfhOWxmxq2yQ==
  /@pnpm/link-bins/1.0.3/@pnpm!logger@1.0.2:
    dependencies:
      '@pnpm/logger': 1.0.2
      '@pnpm/package-bins': 1.0.0
      '@pnpm/types': 1.7.0
      '@types/mz': 0.0.32
      '@types/node': 10.3.2
      '@types/ramda': 0.25.32
      '@zkochan/cmd-shim': 2.2.4
      arr-flatten: 1.1.0
      is-windows: 1.0.2
      mkdirp-promise: 5.0.1
      mz: 2.7.0
      normalize-path: 3.0.0
      p-filter: 1.0.0
      ramda: 0.25.0
      read-package-json: 2.0.13
    dev: false
    engines:
      node: '>=4'
    id: registry.npmjs.org/@pnpm/link-bins/1.0.3
    peerDependencies:
      '@pnpm/logger': ^1.0.0
    resolution:
      integrity: sha512-thVgwrQ5rMcPYI6a0IPOt2pnlF1n5zX7BN4CrFeBp0/JCGsZAht/VOPv9bD3cZ+j0vDemEwE23BfhOWxmxq2yQ==
  /@pnpm/logger/1.0.2:
    dependencies:
      '@types/node': 10.3.2
      bole: 3.0.2
      ndjson: 1.5.0
    dev: false
    engines:
      node: '>=4'
    resolution:
      integrity: sha512-A8XbJKvdueazvJGPn1qQ9LL6uopV88ebIT+dJKNQ68gT7yfCbtfT8j5ZzdVczmGbkiuBeZ1VckZerkO0tjOXZA==
  /@pnpm/package-bins/1.0.0:
    dependencies:
      '@pnpm/types': 1.7.0
      '@types/mz': 0.0.32
      mz: 2.7.0
      p-filter: 1.0.0
    dev: false
    engines:
      node: '>=4'
    resolution:
      integrity: sha512-ZqVfIXK3r5AsP5VAhPHrhf3isF+T4yEuUpJTF9T03oFTJ9LBnkKvx8F7P7biKEManxSGOkSpNoIBdsura9pY5Q==
  /@pnpm/types/1.7.0:
    dev: false
    resolution:
      integrity: sha512-pn7g4uxcofWTNG/cxmKvkMK2lxr4OUIhrQDrEVYEdVhW0WkWztsHkFrYjFgfNzPbYu3ITlB3T6aSVjCoJQTOlw==
  /@types/argparse/1.0.33:
    dev: false
    resolution:
      integrity: sha512-VQgHxyPMTj3hIlq9SY1mctqx+Jj8kpQfoLvDlVSDNOyuYs8JYfkuY3OW/4+dO657yPmNhHpePRx0/Tje5ImNVQ==
  /@types/assertion-error/1.0.30:
    dev: false
    resolution:
      integrity: sha1-89DV2i7Ie1FOMNs/+aAYh7VhnCk=
  /@types/bluebird/3.5.3:
    dev: false
    resolution:
      integrity: sha1-osKL4CwIVfUm5DeF+jJvKCQC4pA=
  /@types/body-parser/1.17.0:
    dependencies:
      '@types/connect': 3.4.32
      '@types/node': 8.5.8
    dev: false
    resolution:
      integrity: sha512-a2+YeUjPkztKJu5aIF2yArYFQQp8d51wZ7DavSHjFuY1mqVgidGyzEQ41JIVNy82fXj8yPgy2vJmfIywgESW6w==
  /@types/chai/3.4.34:
    dev: false
    resolution:
      integrity: sha1-1TNXkoI7sJzd1eOMPSEbcJGDhU0=
  /@types/chalk/0.4.31:
    dev: false
    resolution:
      integrity: sha1-ox10JBprHtu5c8822XooloNKUfk=
  /@types/colors/1.2.1:
    dependencies:
      colors: 1.2.5
    dev: false
    resolution:
      integrity: sha512-7jNkpfN2lVO07nJ1RWzyMnNhH/I5N9iWuMPx9pedptxJ4MODf8rRV0lbJi6RakQ4sKQk231Fw4e2W9n3D7gZ3w==
  /@types/connect/3.4.32:
    dependencies:
      '@types/node': 8.5.8
    dev: false
    resolution:
      integrity: sha512-4r8qa0quOvh7lGD0pre62CAb1oni1OO6ecJLGCezTmhQ8Fz50Arx9RUszryR8KlgK6avuSXvviL6yWyViQABOg==
  /@types/express-serve-static-core/4.11.0:
    dependencies:
      '@types/node': 8.5.8
    dev: false
    resolution:
      integrity: sha512-hOi1QNb+4G+UjDt6CEJ6MjXHy+XceY7AxIa28U9HgJ80C+3gIbj7h5dJNxOI7PU3DO1LIhGP5Bs47Dbf5l8+MA==
  /@types/express/4.11.0:
    dependencies:
      '@types/body-parser': 1.17.0
      '@types/express-serve-static-core': 4.11.0
      '@types/serve-static': 1.13.1
    dev: false
    resolution:
      integrity: sha512-N1Wdp3v4KmdO3W/CM7KXrDwM4xcVZjlHF2dAOs7sNrTUX8PY3G4n9NkaHlfjGFEfgFeHmRRjywoBd4VkujDs9w==
  /@types/fs-extra/5.0.1:
    dependencies:
      '@types/node': 8.5.8
    dev: false
    resolution:
      integrity: sha512-h3wnflb+jMTipvbbZnClgA2BexrT4w0GcfoCz5qyxd0IRsbqhLSyesM6mqZTAnhbVmhyTm5tuxfRu9R+8l+lGw==
  /@types/glob/5.0.30:
    dependencies:
      '@types/minimatch': 2.0.29
      '@types/node': 8.5.8
    dev: false
    resolution:
      integrity: sha1-ECZAnFYlqGiQdGAoCNCCsoZ7ilE=
  /@types/gulp-istanbul/0.9.30:
    dependencies:
      '@types/node': 8.5.8
    dev: false
    resolution:
      integrity: sha1-RAh5rEB1frbwiO+CjRaedfkV7gs=
  /@types/gulp-mocha/0.0.29:
    dependencies:
      '@types/mocha': 2.2.38
      '@types/node': 8.5.8
    dev: false
    resolution:
      integrity: sha1-O39aPvtaVDC75FyjhjdqvCAtAjo=
  /@types/gulp-util/3.0.30:
    dependencies:
      '@types/chalk': 0.4.31
      '@types/node': 8.5.8
      '@types/through2': 2.0.32
      '@types/vinyl': 1.2.30
    dev: false
    resolution:
      integrity: sha1-TF9lg6IWCBOWZ+OsVrBbxn7PqPs=
  /@types/gulp/3.8.32:
    dependencies:
      '@types/node': 8.5.8
      '@types/orchestrator': 0.0.30
      '@types/vinyl': 1.2.30
    dev: false
    resolution:
      integrity: sha1-g8WcaBzCM9Hsf4LSaVVVZvoTMVY=
  /@types/jest/21.1.10:
    dev: false
    resolution:
      integrity: sha512-qDyqzbcyNgW2RgWbl606xCYQ+5fK9khOW5+Hl3wH7RggVES0dB6GcZvpmPs/XIty5qpu1xYCwpiK+iRkJ3xFBw==
  /@types/js-yaml/3.9.1:
    dev: false
    resolution:
      integrity: sha512-6ejot8/A47YhEGg8K/Gi+/Nu4vohMgxEG383aBaHKjrGjJUQE7umk+vg5I7TaPe4C99nUZrCDw+weK3M7gg/oA==
  /@types/karma/0.13.33:
    dependencies:
      '@types/bluebird': 3.5.3
      '@types/log4js': 0.0.33
      '@types/node': 8.5.8
    dev: false
    resolution:
      integrity: sha1-ODXT2U6IS23oiEo+cKb1aQ5qWFA=
  /@types/loader-utils/1.1.3:
    dependencies:
      '@types/node': 8.5.8
      '@types/webpack': 4.4.0
    dev: false
    resolution:
      integrity: sha512-euKGFr2oCB3ASBwG39CYJMR3N9T0nanVqXdiH7Zu/Nqddt6SmFRxytq/i2w9LQYNQekEtGBz+pE3qG6fQTNvRg==
  /@types/lodash/4.14.74:
    dev: false
    resolution:
      integrity: sha512-BZknw3E/z3JmCLqQVANcR17okqVTPZdlxvcIz0fJiJVLUCbSH1hK3zs9r634PVSmrzAxN+n/fxlVRiYoArdOIQ==
  /@types/log4js/0.0.33:
    dependencies:
      '@types/express': 4.11.0
    dev: false
    resolution:
      integrity: sha512-AiV2aDM8FZoSh/cRzWA3y9kffXjzTMS1x002FfwzYzbg8cYJpTgTGyjWuJl0b0bZxluOpgqcA248xmtXrJ1TBg==
  /@types/mime/0.0.29:
    dev: false
    resolution:
      integrity: sha1-+8/TMFc7kS71nu7hRgK/rOYwdUs=
  /@types/minimatch/2.0.29:
    dev: false
    resolution:
      integrity: sha1-UALhT3Xi1x5WQoHfBDHIwbSio2o=
  /@types/mocha/2.2.38:
    dev: false
    resolution:
      integrity: sha1-jBiPbjTC58Px0BJ9kI1aNuWmDck=
  /@types/mz/0.0.32:
    dependencies:
      '@types/node': 8.5.8
    dev: false
    resolution:
      integrity: sha512-cy3yebKhrHuOcrJGkfwNHhpTXQLgmXSv1BX+4p32j+VUQ6aP2eJ5cL7OvGcAQx75fCTFaAIIAKewvqL+iwSd4g==
  /@types/node-fetch/1.6.9:
    dependencies:
      '@types/node': 8.5.8
    dev: false
    resolution:
      integrity: sha512-n2r6WLoY7+uuPT7pnEtKJCmPUGyJ+cbyBR8Avnu4+m1nzz7DwBVuyIvvlBzCZ/nrpC7rIgb3D6pNavL7rFEa9g==
  /@types/node-forge/0.6.8:
    dev: false
    resolution:
      integrity: sha1-+ziuQgvpybZ5vtP5dCARIJR7kg8=
  /@types/node-notifier/0.0.28:
    dependencies:
      '@types/node': 8.5.8
    dev: false
    resolution:
      integrity: sha1-hro9OqjZGDUswxkdiN4yiyDck8E=
  /@types/node/10.3.2:
    dev: false
    resolution:
      integrity: sha512-9NfEUDp3tgRhmoxzTpTo+lq+KIVFxZahuRX0LHF/9IzKHaWuoWsIrrJ61zw5cnnlGINX8lqJzXYfQTOICS5Q+A==
  /@types/node/8.5.8:
    dev: false
    resolution:
      integrity: sha512-8KmlRxwbKZfjUHFIt3q8TF5S2B+/E5BaAoo/3mgc5h6FJzqxXkCK/VMetO+IRDtwtU6HUvovHMBn+XRj7SV9Qg==
  /@types/orchestrator/0.0.30:
    dependencies:
      '@types/q': 0.0.32
    dev: false
    resolution:
      integrity: sha1-3N2o1ke1aLex40F4yx8LRKyamOU=
  /@types/q/0.0.32:
    dev: false
    resolution:
      integrity: sha1-vShOV8hPEyXacCur/IKlMoGQwMU=
  /@types/ramda/0.25.32:
    dev: false
    resolution:
      integrity: sha512-KvkOhOprW8ln1XtlBoUPxrObnrZ1SQZezF9UlkWMYF0ZKpzlbwZDEcMZo6XcMsg/9M9Vl1lstCnCE8J7qxFAvQ==
  /@types/rimraf/0.0.28:
    dev: false
    resolution:
      integrity: sha1-VWJRm8eWPKyoq/fxKMrjtZTUHQY=
  /@types/semver/5.3.33:
    dev: false
    resolution:
      integrity: sha512-UwrBgjsRS8BSsckIEdrAhIAmdh0MJidtKTvD3S6tpMq6qHLY3uGaNYcRDUjPxpF4hOAOEbMNSXhhfxmNHB1QNQ==
  /@types/serve-static/1.13.1:
    dependencies:
      '@types/express-serve-static-core': 4.11.0
      '@types/mime': 0.0.29
    dev: false
    resolution:
      integrity: sha512-jDMH+3BQPtvqZVIcsH700Dfi8Q3MIcEx16g/VdxjoqiGR/NntekB10xdBpirMKnPe9z2C5cBmL0vte0YttOr3Q==
  /@types/sinon/1.16.34:
    dev: false
    resolution:
      integrity: sha1-qXYf/zPQ97P+YYdbV3d4oldqmgM=
  /@types/source-map/0.5.0:
    dev: false
    resolution:
      integrity: sha1-3TS72OMv5OdPLj2KwH+KpbRaR6w=
  /@types/tapable/0.2.5:
    dev: false
    resolution:
      integrity: sha512-dEoVvo/I9QFomyhY+4Q6Qk+I+dhG59TYceZgC6Q0mCifVPErx6Y83PNTKGDS5e9h9Eti6q0S2mm16BU6iQK+3w==
  /@types/tapable/1.0.2:
    dev: false
    resolution:
      integrity: sha512-42zEJkBpNfMEAvWR5WlwtTH22oDzcMjFsL9gDGExwF8X8WvAiw7Vwop7hPw03QT8TKfec83LwbHj6SvpqM4ELQ==
  /@types/tar/4.0.0:
    dependencies:
      '@types/node': 8.5.8
    dev: false
    resolution:
      integrity: sha512-YybbEHNngcHlIWVCYsoj7Oo1JU9JqONuAlt1LlTH/lmL8BMhbzdFUgReY87a05rY1j8mfK47Del+TCkaLAXwLw==
  /@types/through2/2.0.32:
    dependencies:
      '@types/node': 8.5.8
    dev: false
    resolution:
      integrity: sha1-RwAkRQ8at2QPGfnr9C09pXTCYSk=
  /@types/uglify-js/2.6.29:
    dependencies:
      '@types/source-map': 0.5.0
    dev: false
    resolution:
      integrity: sha512-BdFLCZW0GTl31AbqXSak8ss/MqEZ3DN2MH9rkAyGoTuzK7ifGUlX+u0nfbWeTsa7IPcZhtn8BlpYBXSV+vqGhQ==
  /@types/vinyl/1.2.30:
    dependencies:
      '@types/node': 8.5.8
    dev: false
    resolution:
      integrity: sha1-kRXAxFxAxXVziQa+n7Tfb1ueUBM=
  /@types/webpack-env/1.13.0:
    dev: false
    resolution:
      integrity: sha1-MEQ4FkfhHulzxa8uklMjkw9pHYA=
  /@types/webpack/3.8.11:
    dependencies:
      '@types/node': 8.5.8
      '@types/tapable': 0.2.5
      '@types/uglify-js': 2.6.29
      source-map: 0.6.1
    dev: false
    resolution:
      integrity: sha512-6a+XQjFMAJekCE7IxkDavoX8cGCEmTE+MrKeUK4CL0Q7SL9w4c5TdrYrUEzcJx3GX3I0fTIC79x0C07Pi5VmlA==
  /@types/webpack/4.4.0:
    dependencies:
      '@types/node': 8.5.8
      '@types/tapable': 1.0.2
      '@types/uglify-js': 2.6.29
      source-map: 0.6.1
    dev: false
    resolution:
      integrity: sha512-G7TXt4IRP7NTQO8R8QyDN7YwkQzlxjiKhA+z7W5FvkGbK7kIdOUtW2e7AE2w33Q10uphyG+vr8pfRy7wBWLmsA==
  /@types/yargs/0.0.34:
    dev: false
    resolution:
      integrity: sha1-FWBCn8VQxDvEGnt9PfoK+8yRSjU=
  /@types/z-schema/3.16.31:
    dev: false
    resolution:
      integrity: sha1-LrHQCl5Ow/pYx2r94S4YK2bcXBw=
  /@zkochan/cmd-shim/2.2.4:
    dependencies:
      is-windows: 1.0.2
      mkdirp-promise: 5.0.1
      mz: 2.7.0
    dev: false
    engines:
      node: '>=4'
    resolution:
      integrity: sha512-BDy1oz6aFYyY73618IkXzJzFghnXwVZDc3SVa6MVKTrrk4RgubahAF5yKK+Mx4a78tfO0OHeZnJKPs0pNy5uNA==
  /abab/1.0.4:
    dev: false
    resolution:
      integrity: sha1-X6rZwsB/YN12dw9xzwJbYqY8/U4=
  /abbrev/1.0.9:
    dev: false
    resolution:
      integrity: sha1-kbR5JYinc4wl813W9jdSovh3YTU=
  /abbrev/1.1.1:
    dev: false
    resolution:
      integrity: sha512-nne9/IiQ/hzIhY6pdDnbBtz7DjPTKrY00P/zvPSm5pOFkl6xuGrGnXn/VtTNNfNtAfZ9/1RtehkszU9qcTii0Q==
  /accepts/1.3.3:
    dependencies:
      mime-types: 2.1.18
      negotiator: 0.6.1
    dev: false
    engines:
      node: '>= 0.6'
    resolution:
      integrity: sha1-w8p0NJOGSMPg2cHjKN1otiLChMo=
  /accepts/1.3.5:
    dependencies:
      mime-types: 2.1.18
      negotiator: 0.6.1
    dev: false
    engines:
      node: '>= 0.6'
    resolution:
      integrity: sha1-63d99gEXI6OxTopywIBcjoZ0a9I=
  /acorn-dynamic-import/2.0.2:
    dependencies:
      acorn: 4.0.13
    dev: false
    resolution:
      integrity: sha1-x1K9IQvvZ5UBtsbLf8hPj0cVjMQ=
  /acorn-globals/4.1.0:
    dependencies:
      acorn: 5.6.2
    dev: false
    resolution:
      integrity: sha512-KjZwU26uG3u6eZcfGbTULzFcsoz6pegNKtHPksZPOUsiKo5bUmiBPa38FuHZ/Eun+XYh/JCCkS9AS3Lu4McQOQ==
  /acorn/4.0.13:
    dev: false
    engines:
      node: '>=0.4.0'
    resolution:
      integrity: sha1-EFSVrlNh1pe9GVyCUZLhrX8lN4c=
  /acorn/5.6.2:
    dev: false
    engines:
      node: '>=0.4.0'
    resolution:
      integrity: sha512-zUzo1E5dI2Ey8+82egfnttyMlMZ2y0D8xOCO3PNPPlYXpl8NZvF6Qk9L9BEtJs+43FqEmfBViDqc5d1ckRDguw==
  /after/0.8.2:
    dev: false
    resolution:
      integrity: sha1-/ts5T58OAqqXaOcCvaI7UF+ufh8=
  /agent-base/4.2.0:
    dependencies:
      es6-promisify: 5.0.0
    dev: false
    engines:
      node: '>= 4.0.0'
    resolution:
      integrity: sha512-c+R/U5X+2zz2+UCrCFv6odQzJdoqI+YecuhnAJLa1zYaMc13zPfwMwZrr91Pd1DYNo/yPRbiM4WVf9whgwFsIg==
  /ajv-keywords/3.2.0/ajv@6.5.0:
    dependencies:
      ajv: 6.5.0
    dev: false
    id: registry.npmjs.org/ajv-keywords/3.2.0
    peerDependencies:
      ajv: ^6.0.0
    resolution:
      integrity: sha1-6GuBnGAs+IIa1jdBNpjx3sAhhHo=
  /ajv/5.2.2:
    dependencies:
      co: 4.6.0
      fast-deep-equal: 1.1.0
      json-schema-traverse: 0.3.1
      json-stable-stringify: 1.0.1
    dev: false
    resolution:
      integrity: sha1-R8aNaehvXZUxA7AHSpQw3GPaXjk=
  /ajv/6.5.0:
    dependencies:
      fast-deep-equal: 2.0.1
      fast-json-stable-stringify: 2.0.0
      json-schema-traverse: 0.3.1
      uri-js: 4.2.2
    dev: false
    resolution:
      integrity: sha512-VDUX1oSajablmiyFyED9L1DFndg0P9h7p1F+NO8FkIzei6EPrR6Zu1n18rd5P8PqaSRd/FrWv3G1TVBqpM83gA==
  /align-text/0.1.4:
    dependencies:
      kind-of: 3.2.2
      longest: 1.0.1
      repeat-string: 1.6.1
    dev: false
    engines:
      node: '>=0.10.0'
    resolution:
      integrity: sha1-DNkKVhCT810KmSVsIrcGlDP60Rc=
  /amdefine/1.0.1:
    dev: false
    engines:
      node: '>=0.4.2'
    resolution:
      integrity: sha1-SlKCrBZHKek2Gbz9OtFR+BfOkfU=
  /ansi-colors/1.1.0:
    dependencies:
      ansi-wrap: 0.1.0
    dev: false
    engines:
      node: '>=0.10.0'
    resolution:
      integrity: sha512-SFKX67auSNoVR38N3L+nvsPjOE0bybKTYbkf5tRvushrAPQ9V75huw0ZxBkKVeRU9kqH3d6HA4xTckbwZ4ixmA==
  /ansi-escapes/1.4.0:
    dev: false
    engines:
      node: '>=0.10.0'
    resolution:
      integrity: sha1-06ioOzGapneTZisT52HHkRQiMG4=
  /ansi-escapes/3.1.0:
    dev: false
    engines:
      node: '>=4'
    resolution:
      integrity: sha512-UgAb8H9D41AQnu/PbWlCofQVcnV4Gs2bBJi9eZPxfU/hgglFh3SMDMENRIqdr7H6XFnXdoknctFByVsCOotTVw==
  /ansi-gray/0.1.1:
    dependencies:
      ansi-wrap: 0.1.0
    dev: false
    engines:
      node: '>=0.10.0'
    resolution:
      integrity: sha1-KWLPVOyXksSFEKPetSRDaGHvclE=
  /ansi-regex/0.2.1:
    dev: false
    engines:
      node: '>=0.10.0'
    resolution:
      integrity: sha1-DY6UaWej2BQ/k+JOKYUl/BsiNfk=
  /ansi-regex/2.1.1:
    dev: false
    engines:
      node: '>=0.10.0'
    resolution:
      integrity: sha1-w7M6te42DYbg5ijwRorn7yfWVN8=
  /ansi-regex/3.0.0:
    dev: false
    engines:
      node: '>=4'
    resolution:
      integrity: sha1-7QMXwyIGT3lGbAKWa922Bas32Zg=
  /ansi-styles/1.1.0:
    dev: false
    engines:
      node: '>=0.10.0'
    resolution:
      integrity: sha1-6uy/Zs1waIJ2Cy9GkVgrj1XXp94=
  /ansi-styles/2.2.1:
    dev: false
    engines:
      node: '>=0.10.0'
    resolution:
      integrity: sha1-tDLdM1i2NM914eRmQ2gkBTPB3b4=
  /ansi-styles/3.2.1:
    dependencies:
      color-convert: 1.9.1
    dev: false
    engines:
      node: '>=4'
    resolution:
      integrity: sha512-VT0ZI6kZRdTh8YyJw3SMbYm/u+NqfsAxEpWO0Pf9sq8/e94WxxOpPKx9FR1FlyCtOVDNOQ+8ntlqFxiRc+r5qA==
  /ansi-wrap/0.1.0:
    dev: false
    engines:
      node: '>=0.10.0'
    resolution:
      integrity: sha1-qCJQ3bABXponyoLoLqYDu/pF768=
  /any-promise/1.3.0:
    dev: false
    resolution:
      integrity: sha1-q8av7tzqUugJzcA3au0845Y10X8=
  /anymatch/1.3.2:
    dependencies:
      micromatch: 2.3.11
      normalize-path: 2.1.1
    dev: false
    resolution:
      integrity: sha512-0XNayC8lTHQ2OI8aljNCN3sSx6hsr/1+rlcDAotXJR7C1oZZHCNsfpbKwMjRA3Uqb5tF1Rae2oloTr4xpq+WjA==
  /anymatch/2.0.0:
    dependencies:
      micromatch: 3.1.10
      normalize-path: 2.1.1
    dev: false
    resolution:
      integrity: sha512-5teOsQWABXHHBFP9y3skS5P3d/WfWXpv3FUpy+LorMrNYaT9pI4oLMQX7jzQ2KklNpGpWHzdCXTDT2Y3XGlZBw==
  /append-transform/1.0.0:
    dependencies:
      default-require-extensions: 2.0.0
    dev: false
    engines:
      node: '>=4'
    resolution:
      integrity: sha512-P009oYkeHyU742iSZJzZZywj4QRJdnTWffaKuJQLablCZ1uz6/cW4yaRgcDaoQ+uwOxxnt0gRUcwfsNP2ri0gw==
  /aproba/1.2.0:
    dev: false
    resolution:
      integrity: sha512-Y9J6ZjXtoYh8RnXVCMOU/ttDmk1aBjunq9vO0ta5x85WDQiQfUF9sIPBITdbiiIVcBo03Hi3jMxigBtsddlXRw==
  /archy/1.0.0:
    dev: false
    resolution:
      integrity: sha1-+cjBN1fMHde8N5rHeyxipcKGjEA=
  /are-we-there-yet/1.1.5:
    dependencies:
      delegates: 1.0.0
      readable-stream: 2.3.6
    dev: false
    resolution:
      integrity: sha512-5hYdAkZlcG8tOLujVDTgCT+uPX0VnpAH28gWsLfzpXYm7wP6mp5Q/gYyR7YQ0cKVJcXJnl3j2kpBan13PtQf6w==
  /argparse/1.0.10:
    dependencies:
      sprintf-js: 1.0.3
    dev: false
    resolution:
      integrity: sha512-o5Roy6tNG4SL/FOkCAN6RzjiakZS25RLYFrcMttJqbdd8BWrnA+fGz57iN5Pb06pvBGvl5gQ0B48dJlslXvoTg==
  /arr-diff/2.0.0:
    dependencies:
      arr-flatten: 1.1.0
    dev: false
    engines:
      node: '>=0.10.0'
    resolution:
      integrity: sha1-jzuCf5Vai9ZpaX5KQlasPOrjVs8=
  /arr-diff/4.0.0:
    dev: false
    engines:
      node: '>=0.10.0'
    resolution:
      integrity: sha1-1kYQdP6/7HHn4VI1dhoyml3HxSA=
  /arr-flatten/1.1.0:
    dev: false
    engines:
      node: '>=0.10.0'
    resolution:
      integrity: sha512-L3hKV5R/p5o81R7O02IGnwpDmkp6E982XhtbuwSe3O4qOtMMMtodicASA1Cny2U+aCXcNpml+m4dPsvsJ3jatg==
  /arr-union/3.1.0:
    dev: false
    engines:
      node: '>=0.10.0'
    resolution:
      integrity: sha1-45sJrqne+Gao8gbiiK9jkZuuOcQ=
  /array-differ/1.0.0:
    dev: false
    engines:
      node: '>=0.10.0'
    resolution:
      integrity: sha1-7/UuN1gknTO+QCuLuOVkuytdQDE=
  /array-each/1.0.1:
    dev: false
    engines:
      node: '>=0.10.0'
    resolution:
      integrity: sha1-p5SvDAWrF1KEbudTofIRoFugxE8=
  /array-equal/1.0.0:
    dev: false
    resolution:
      integrity: sha1-jCpe8kcv2ep0KwTHenUJO6J1fJM=
  /array-find-index/1.0.2:
    dev: false
    engines:
      node: '>=0.10.0'
    resolution:
      integrity: sha1-3wEKoSh+Fku9pvlyOwqWoexBh6E=
  /array-flatten/1.1.1:
    dev: false
    resolution:
      integrity: sha1-ml9pkFGx5wczKPKgCJaLZOopVdI=
  /array-slice/0.2.3:
    dev: false
    engines:
      node: '>=0.10.0'
    resolution:
      integrity: sha1-3Tz7gO15c6dRF82sabC5nshhhvU=
  /array-slice/1.1.0:
    dev: false
    engines:
      node: '>=0.10.0'
    resolution:
      integrity: sha512-B1qMD3RBP7O8o0H2KbrXDyB0IccejMF15+87Lvlor12ONPRHP6gTjXMNkt/d3ZuOGbAe66hFmaCfECI24Ufp6w==
  /array-union/1.0.2:
    dependencies:
      array-uniq: 1.0.3
    dev: false
    engines:
      node: '>=0.10.0'
    resolution:
      integrity: sha1-mjRBDk9OPaI96jdb5b5w8kd47Dk=
  /array-uniq/1.0.3:
    dev: false
    engines:
      node: '>=0.10.0'
    resolution:
      integrity: sha1-r2rId6Jcx/dOBYiUdThY39sk/bY=
  /array-unique/0.2.1:
    dev: false
    engines:
      node: '>=0.10.0'
    resolution:
      integrity: sha1-odl8yvy8JiXMcPrc6zalDFiwGlM=
  /array-unique/0.3.2:
    dev: false
    engines:
      node: '>=0.10.0'
    resolution:
      integrity: sha1-qJS3XUvE9s1nnvMkSp/Y9Gri1Cg=
  /arraybuffer.slice/0.0.6:
    dev: false
    resolution:
      integrity: sha1-8zshWfBTKj8xB6JywMz70a0peco=
  /arrify/1.0.1:
    dev: false
    engines:
      node: '>=0.10.0'
    resolution:
      integrity: sha1-iYUI2iIm84DfkEcoRWhJwVAaSw0=
  /asap/2.0.6:
    dev: false
    resolution:
      integrity: sha1-5QNHYR1+aQlDIIu9r+vLwvuGbUY=
  /asn1.js/4.10.1:
    dependencies:
      bn.js: 4.11.8
      inherits: 2.0.3
      minimalistic-assert: 1.0.1
    dev: false
    resolution:
      integrity: sha512-p32cOF5q0Zqs9uBiONKYLm6BClCoBCM5O9JfeUSlnQLBTxYdTK+pW+nXflm8UkKd2UYlEbYz5qEi0JuZR9ckSw==
  /asn1/0.2.3:
    dev: false
    resolution:
      integrity: sha1-2sh4dxPJlmhJ/IGAd36+nB3fO4Y=
  /assert-plus/0.2.0:
    dev: false
    engines:
      node: '>=0.8'
    resolution:
      integrity: sha1-104bh+ev/A24qttwIfP+SBAasjQ=
  /assert-plus/1.0.0:
    dev: false
    engines:
      node: '>=0.8'
    resolution:
      integrity: sha1-8S4PPF13sLHN2RRpQuTpbB5N1SU=
  /assert/1.4.1:
    dependencies:
      util: 0.10.3
    dev: false
    resolution:
      integrity: sha1-mZEtWRg2tab1s0XA8H7vwI/GXZE=
  /assertion-error/1.1.0:
    dev: false
    resolution:
      integrity: sha512-jgsaNduz+ndvGyFt3uSuWqvy4lCnIJiovtouQN5JZHOKCS2QuhEdbcQHFhVksz2N2U9hXJo8odG7ETyWlEeuDw==
  /assign-symbols/1.0.0:
    dev: false
    engines:
      node: '>=0.10.0'
    resolution:
      integrity: sha1-WWZ/QfrdTyDMvCu5a41Pf3jsA2c=
  /astral-regex/1.0.0:
    dev: false
    engines:
      node: '>=4'
    resolution:
      integrity: sha512-+Ryf6g3BKoRc7jfp7ad8tM4TtMiaWvbF/1/sQcZPkkS7ag3D5nMBCe2UfOTONtAkaG0tO0ij3C5Lwmf1EiyjHg==
  /async-each/1.0.1:
    dev: false
    resolution:
      integrity: sha1-GdOGodntxufByF04iu28xW0zYC0=
  /async-foreach/0.1.3:
    dev: false
    resolution:
      integrity: sha1-NhIfhFwFeBct5Bmpfb6x0W7DRUI=
  /async-limiter/1.0.0:
    dev: false
    resolution:
      integrity: sha512-jp/uFnooOiO+L211eZOoSyzpOITMXx1rBITauYykG3BRYPu8h0UcxsPNB04RR5vo4Tyz3+ay17tR6JVf9qzYWg==
  /async/0.9.2:
    dev: false
    resolution:
      integrity: sha1-rqdNXmHB+JlhO/ZL2mbUx48v0X0=
  /async/1.5.2:
    dev: false
    resolution:
      integrity: sha1-7GphrlZIDAw8skHJVhjiCJL5Zyo=
  /async/2.6.1:
    dependencies:
      lodash: 4.17.10
    dev: false
    resolution:
      integrity: sha512-fNEiL2+AZt6AlAw/29Cr0UDe4sRAHCpEHh54WMz+Bb7QfNcFw4h3loofyJpLeQs4Yx7yuqu/2dLgM5hKOs6HlQ==
  /asynckit/0.4.0:
    dev: false
    resolution:
      integrity: sha1-x57Zf380y48robyXkLzDZkdLS3k=
  /atob/2.1.1:
    dev: false
    engines:
      node: '>= 4.5.0'
    resolution:
      integrity: sha1-ri1acpR38onWDdf5amMUoi3Wwio=
  /autoprefixer/6.3.7:
    dependencies:
      browserslist: 1.3.6
      caniuse-db: 1.0.30000850
      normalize-range: 0.1.2
      num2fraction: 1.2.2
      postcss: 5.2.18
      postcss-value-parser: 3.3.0
    dev: false
    resolution:
      integrity: sha1-jt8xZt2f1hFlM2Ysi7NqA8DvyHQ=
  /aws-sign2/0.6.0:
    dev: false
    resolution:
      integrity: sha1-FDQt0428yU0OW4fXY81jYSwOeU8=
  /aws-sign2/0.7.0:
    dev: false
    resolution:
      integrity: sha1-tG6JCTSpWR8tL2+G1+ap8bP+dqg=
  /aws4/1.7.0:
    dev: false
    resolution:
      integrity: sha512-32NDda82rhwD9/JBCCkB+MRYDp0oSvlo2IL6rQWA10PQi7tDUM3eqMSltXmY+Oyl/7N3P3qNtAlv7X0d9bI28w==
  /babel-code-frame/6.26.0:
    dependencies:
      chalk: 1.1.3
      esutils: 2.0.2
      js-tokens: 3.0.2
    dev: false
    resolution:
      integrity: sha1-Y/1D99weO7fONZR9uP42mj9Yx0s=
  /babel-core/6.26.3:
    dependencies:
      babel-code-frame: 6.26.0
      babel-generator: 6.26.1
      babel-helpers: 6.24.1
      babel-messages: 6.23.0
      babel-register: 6.26.0
      babel-runtime: 6.26.0
      babel-template: 6.26.0
      babel-traverse: 6.26.0
      babel-types: 6.26.0
      babylon: 6.18.0
      convert-source-map: 1.5.1
      debug: 2.6.9
      json5: 0.5.1
      lodash: 4.17.10
      minimatch: 3.0.4
      path-is-absolute: 1.0.1
      private: 0.1.8
      slash: 1.0.0
      source-map: 0.5.7
    dev: false
    resolution:
      integrity: sha512-6jyFLuDmeidKmUEb3NM+/yawG0M2bDZ9Z1qbZP59cyHLz8kYGKYwpJP0UwUKKUiTRNvxfLesJnTedqczP7cTDA==
  /babel-generator/6.26.1:
    dependencies:
      babel-messages: 6.23.0
      babel-runtime: 6.26.0
      babel-types: 6.26.0
      detect-indent: 4.0.0
      jsesc: 1.3.0
      lodash: 4.17.10
      source-map: 0.5.7
      trim-right: 1.0.1
    dev: false
    resolution:
      integrity: sha512-HyfwY6ApZj7BYTcJURpM5tznulaBvyio7/0d4zFOeMPUmfxkCjHocCuoLa2SAGzBI8AREcH3eP3758F672DppA==
  /babel-helpers/6.24.1:
    dependencies:
      babel-runtime: 6.26.0
      babel-template: 6.26.0
    dev: false
    resolution:
      integrity: sha1-NHHenK7DiOXIUOWX5Yom3fN2ArI=
  /babel-jest/22.4.4/babel-core@6.26.3:
    dependencies:
      babel-core: 6.26.3
      babel-plugin-istanbul: 4.1.6
      babel-preset-jest: 22.4.4
    dev: false
    id: registry.npmjs.org/babel-jest/22.4.4
    peerDependencies:
      babel-core: ^6.0.0 || ^7.0.0-0
    resolution:
      integrity: sha512-A9NB6/lZhYyypR9ATryOSDcqBaqNdzq4U+CN+/wcMsLcmKkPxQEoTKLajGfd3IkxNyVBT8NewUK2nWyGbSzHEQ==
  /babel-messages/6.23.0:
    dependencies:
      babel-runtime: 6.26.0
    dev: false
    resolution:
      integrity: sha1-8830cDhYA1sqKVHG7F7fbGLyYw4=
  /babel-plugin-istanbul/4.1.6:
    dependencies:
      babel-plugin-syntax-object-rest-spread: 6.13.0
      find-up: 2.1.0
      istanbul-lib-instrument: 1.10.1
      test-exclude: 4.2.1
    dev: false
    resolution:
      integrity: sha512-PWP9FQ1AhZhS01T/4qLSKoHGY/xvkZdVBGlKM/HuxxS3+sC66HhTNR7+MpbO/so/cz/wY94MeSWJuP1hXIPfwQ==
  /babel-plugin-jest-hoist/22.4.4:
    dev: false
    resolution:
      integrity: sha512-DUvGfYaAIlkdnygVIEl0O4Av69NtuQWcrjMOv6DODPuhuGLDnbsARz3AwiiI/EkIMMlxQDUcrZ9yoyJvTNjcVQ==
  /babel-plugin-syntax-object-rest-spread/6.13.0:
    dev: false
    resolution:
      integrity: sha1-/WU28rzhODb/o6VFjEkDpZe7O/U=
  /babel-preset-jest/22.4.4:
    dependencies:
      babel-plugin-jest-hoist: 22.4.4
      babel-plugin-syntax-object-rest-spread: 6.13.0
    dev: false
    resolution:
      integrity: sha512-+dxMtOFwnSYWfum0NaEc0O03oSdwBsjx4tMSChRDPGwu/4wSY6Q6ANW3wkjKpJzzguaovRs/DODcT4hbSN8yiA==
  /babel-register/6.26.0:
    dependencies:
      babel-core: 6.26.3
      babel-runtime: 6.26.0
      core-js: 2.5.7
      home-or-tmp: 2.0.0
      lodash: 4.17.10
      mkdirp: 0.5.1
      source-map-support: 0.4.18
    dev: false
    resolution:
      integrity: sha1-btAhFz4vy0htestFxgCahW9kcHE=
  /babel-runtime/6.26.0:
    dependencies:
      core-js: 2.5.7
      regenerator-runtime: 0.11.1
    dev: false
    resolution:
      integrity: sha1-llxwWGaOgrVde/4E/yM3vItWR/4=
  /babel-template/6.26.0:
    dependencies:
      babel-runtime: 6.26.0
      babel-traverse: 6.26.0
      babel-types: 6.26.0
      babylon: 6.18.0
      lodash: 4.17.10
    dev: false
    resolution:
      integrity: sha1-3gPi0WOWsGn0bdn/+FIfsaDjXgI=
  /babel-traverse/6.26.0:
    dependencies:
      babel-code-frame: 6.26.0
      babel-messages: 6.23.0
      babel-runtime: 6.26.0
      babel-types: 6.26.0
      babylon: 6.18.0
      debug: 2.6.9
      globals: 9.18.0
      invariant: 2.2.4
      lodash: 4.17.10
    dev: false
    resolution:
      integrity: sha1-RqnL1+3MYsjlwGTi0tjQ9ANXZu4=
  /babel-types/6.26.0:
    dependencies:
      babel-runtime: 6.26.0
      esutils: 2.0.2
      lodash: 4.17.10
      to-fast-properties: 1.0.3
    dev: false
    resolution:
      integrity: sha1-o7Bz+Uq0nrb6Vc1lInozQ4BjJJc=
  /babylon/6.18.0:
    dev: false
    resolution:
      integrity: sha512-q/UEjfGJ2Cm3oKV71DJz9d25TPnq5rhBVL2Q4fA5wcC3jcrdn7+SssEybFIxwAvvP+YCsCYNKughoF33GxgycQ==
  /backo2/1.0.2:
    dev: false
    resolution:
      integrity: sha1-MasayLEpNjRj41s+u2n038+6eUc=
  /balanced-match/1.0.0:
    dev: false
    resolution:
      integrity: sha1-ibTRmasr7kneFk6gK4nORi1xt2c=
  /base/0.11.2:
    dependencies:
      cache-base: 1.0.1
      class-utils: 0.3.6
      component-emitter: 1.2.1
      define-property: 1.0.0
      isobject: 3.0.1
      mixin-deep: 1.3.1
      pascalcase: 0.1.1
    dev: false
    engines:
      node: '>=0.10.0'
    resolution:
      integrity: sha512-5T6P4xPgpp0YDFvSWwEZ4NoE3aM4QBQXDzmVbraCkFj8zHM+mba8SyqB5DbZWyR7mYHo6Y7BdQo3MoA4m0TeQg==
  /base64-arraybuffer/0.1.5:
    dev: false
    engines:
      node: '>= 0.6.0'
    resolution:
      integrity: sha1-c5JncZI7Whl0etZmqlzUv5xunOg=
  /base64-js/1.3.0:
    dev: false
    resolution:
      integrity: sha512-ccav/yGvoa80BQDljCxsmmQ3Xvx60/UpBIij5QN21W3wBi/hhIC9OoO+KLpu9IJTS9j4DRVJ3aDDF9cMSoa2lw==
  /base64id/1.0.0:
    dev: false
    engines:
      node: '>= 0.4.0'
    resolution:
      integrity: sha1-R2iMuZu2gE8OBtPnY7HDLlfY5rY=
  /batch/0.5.3:
    dev: false
    resolution:
      integrity: sha1-PzQU84AyF0O/wQQvmoP/HVgk1GQ=
  /batch/0.6.1:
    dev: false
    resolution:
      integrity: sha1-3DQxT05nkxgJP8dgJyUl+UvyXBY=
  /bcrypt-pbkdf/1.0.1:
    dependencies:
      tweetnacl: 0.14.5
    dev: false
    optional: true
    resolution:
      integrity: sha1-Y7xdy2EzG5K8Bf1SiVPDNGKgb40=
  /beeper/1.1.1:
    dev: false
    engines:
      node: '>=0.10.0'
    resolution:
      integrity: sha1-5tXqjF2tABMEpwsiY4RH9pyy+Ak=
  /better-assert/1.0.2:
    dependencies:
      callsite: 1.0.0
    dev: false
    resolution:
      integrity: sha1-QIZrnhueC1W0gYlDEeaPr/rrxSI=
  /big.js/3.2.0:
    dev: false
    resolution:
      integrity: sha512-+hN/Zh2D08Mx65pZ/4g5bsmNiZUuChDiQfTUQ7qJr4/kuopCr88xZsAXv6mBoZEsUI4OuGHlX59qE94K2mMW8Q==
  /binary-extensions/1.11.0:
    dev: false
    engines:
      node: '>=0.10.0'
    resolution:
      integrity: sha1-RqoXUftqL5PuXmibsQh9SxTGwgU=
  /binaryextensions/1.0.1:
    dev: false
    resolution:
      integrity: sha1-HmN0iLNbWL2l9HdL+WpSEqjJB1U=
  /bindings/1.2.1:
    dev: false
    resolution:
      integrity: sha1-FK1hE4EtLTfXLme0ystLtyZQXxE=
  /blob/0.0.4:
    dev: false
    resolution:
      integrity: sha1-vPEwUspURj8w+fx+lbmkdjCpSSE=
  /block-stream/0.0.9:
    dependencies:
      inherits: 2.0.3
    dev: false
    engines:
      node: 0.4 || >=0.5.8
    resolution:
      integrity: sha1-E+v+d4oDIFz+A3UUgeu0szAMEmo=
  /bluebird/2.11.0:
    dev: false
    resolution:
      integrity: sha1-U0uQM8AiyVecVro7Plpcqvu2UOE=
  /bluebird/3.5.1:
    dev: false
    resolution:
      integrity: sha512-MKiLiV+I1AA596t9w1sQJ8jkiSr5+ZKi0WKrYGUn6d1Fx+Ij4tIj+m2WMQSGczs5jZVxV339chE8iwk6F64wjA==
  /bn.js/4.11.8:
    dev: false
    resolution:
      integrity: sha512-ItfYfPLkWHUjckQCk8xC+LwxgK8NYcXywGigJgSwOP8Y2iyWT4f2vsZnoOXTTbo+o5yXmIUJ4gn5538SO5S3gA==
  /body-parser/1.14.2:
    dependencies:
      bytes: 2.2.0
      content-type: 1.0.4
      debug: 2.2.0
      depd: 1.1.2
      http-errors: 1.3.1
      iconv-lite: 0.4.13
      on-finished: 2.3.0
      qs: 5.2.0
      raw-body: 2.1.7
      type-is: 1.6.16
    dev: false
    engines:
      node: '>= 0.8'
    resolution:
      integrity: sha1-EBXLH+LEQ4WCWVgdtTMy+NDPUPk=
  /body-parser/1.18.2:
    dependencies:
      bytes: 3.0.0
      content-type: 1.0.4
      debug: 2.6.9
      depd: 1.1.2
      http-errors: 1.6.3
      iconv-lite: 0.4.19
      on-finished: 2.3.0
      qs: 6.5.1
      raw-body: 2.3.2
      type-is: 1.6.16
    dev: false
    engines:
      node: '>= 0.8'
    resolution:
      integrity: sha1-h2eKGdhLR9hZuDGZvVm84iKxBFQ=
  /body-parser/1.18.3:
    dependencies:
      bytes: 3.0.0
      content-type: 1.0.4
      debug: 2.6.9
      depd: 1.1.2
      http-errors: 1.6.3
      iconv-lite: 0.4.23
      on-finished: 2.3.0
      qs: 6.5.2
      raw-body: 2.3.3
      type-is: 1.6.16
    dev: false
    engines:
      node: '>= 0.8'
    resolution:
      integrity: sha1-WykhmP/dVTs6DyDe0FkrlWlVyLQ=
  /bole/3.0.2:
    dependencies:
      fast-safe-stringify: 1.1.13
      individual: 3.0.0
    dev: false
    resolution:
      integrity: sha1-vIpIPKlASdqbg3wa0Rzf6+5uBRQ=
  /boom/2.10.1:
    dependencies:
      hoek: 2.16.3
    dev: false
    engines:
      node: '>=0.10.40'
    resolution:
      integrity: sha1-OciRjO/1eZ+D+UkqhI9iWt0Mdm8=
  /brace-expansion/1.1.11:
    dependencies:
      balanced-match: 1.0.0
      concat-map: 0.0.1
    dev: false
    resolution:
      integrity: sha512-iCuPHDFgrHX7H2vEI/5xpz07zSHB00TpugqhmYtVmMO6518mCuRMoOYFldEBl0g187ufozdaHgWKcYFb61qGiA==
  /braces/0.1.5:
    dependencies:
      expand-range: 0.1.1
    dev: false
    engines:
      node: '>=0.10.0'
    resolution:
      integrity: sha1-wIVxEIUpHYt1/ddOqw+FlygHEeY=
  /braces/1.8.5:
    dependencies:
      expand-range: 1.8.2
      preserve: 0.2.0
      repeat-element: 1.1.2
    dev: false
    engines:
      node: '>=0.10.0'
    resolution:
      integrity: sha1-uneWLhLf+WnWt2cR6RS3N4V79qc=
  /braces/2.3.2:
    dependencies:
      arr-flatten: 1.1.0
      array-unique: 0.3.2
      extend-shallow: 2.0.1
      fill-range: 4.0.0
      isobject: 3.0.1
      repeat-element: 1.1.2
      snapdragon: 0.8.2
      snapdragon-node: 2.1.1
      split-string: 3.1.0
      to-regex: 3.0.2
    dev: false
    engines:
      node: '>=0.10.0'
    resolution:
      integrity: sha512-aNdbnj9P8PjdXU4ybaWLK2IF3jc/EoDYbC7AazW6to3TRsfXxscC9UXOB5iDiEQrkyIbWp2SLQda4+QAa7nc3w==
  /brorand/1.1.0:
    dev: false
    resolution:
      integrity: sha1-EsJe/kCkXjwyPrhnWgoM5XsiNx8=
  /browser-process-hrtime/0.1.2:
    dev: false
    resolution:
      integrity: sha1-Ql1opY00R/AqBKqJQYf86K+Le44=
  /browser-resolve/1.11.2:
    dependencies:
      resolve: 1.1.7
    dev: false
    resolution:
      integrity: sha1-j/CbCixCFxihBRwmCzLkj0QpOM4=
  /browser-stdout/1.3.0:
    dev: false
    resolution:
      integrity: sha1-81HTKWnTL6XXpVZxVCY9korjvR8=
  /browserify-aes/1.2.0:
    dependencies:
      buffer-xor: 1.0.3
      cipher-base: 1.0.4
      create-hash: 1.2.0
      evp_bytestokey: 1.0.3
      inherits: 2.0.3
      safe-buffer: 5.1.2
    dev: false
    resolution:
      integrity: sha512-+7CHXqGuspUn/Sl5aO7Ea0xWGAtETPXNSAjHo48JfLdPWcMng33Xe4znFvQweqc/uzk5zSOI3H52CYnjCfb5hA==
  /browserify-cipher/1.0.1:
    dependencies:
      browserify-aes: 1.2.0
      browserify-des: 1.0.1
      evp_bytestokey: 1.0.3
    dev: false
    resolution:
      integrity: sha512-sPhkz0ARKbf4rRQt2hTpAHqn47X3llLkUGn+xEJzLjwY8LRs2p0v7ljvI5EyoRO/mexrNunNECisZs+gw2zz1w==
  /browserify-des/1.0.1:
    dependencies:
      cipher-base: 1.0.4
      des.js: 1.0.0
      inherits: 2.0.3
    dev: false
    resolution:
      integrity: sha512-zy0Cobe3hhgpiOM32Tj7KQ3Vl91m0njwsjzZQK1L+JDf11dzP9qIvjreVinsvXrgfjhStXwUWAEpB9D7Gwmayw==
  /browserify-rsa/4.0.1:
    dependencies:
      bn.js: 4.11.8
      randombytes: 2.0.6
    dev: false
    resolution:
      integrity: sha1-IeCr+vbyApzy+vsTNWenAdQTVSQ=
  /browserify-sign/4.0.4:
    dependencies:
      bn.js: 4.11.8
      browserify-rsa: 4.0.1
      create-hash: 1.2.0
      create-hmac: 1.1.7
      elliptic: 6.4.0
      inherits: 2.0.3
      parse-asn1: 5.1.1
    dev: false
    resolution:
      integrity: sha1-qk62jl17ZYuqa/alfmMMvXqT0pg=
  /browserify-zlib/0.2.0:
    dependencies:
      pako: 1.0.6
    dev: false
    resolution:
      integrity: sha512-Z942RysHXmJrhqk88FmKBVq/v5tqmSkDz7p54G/MGyjMnCFFnC79XWNbg+Vta8W6Wb2qtSZTSxIGkJrRpCFEiA==
  /browserslist/1.3.6:
    dependencies:
      caniuse-db: 1.0.30000850
    dev: false
    resolution:
      integrity: sha1-lS/0jVZGPTtTj4XvL46t39KEsTM=
  /bser/2.0.0:
    dependencies:
      node-int64: 0.4.0
    dev: false
    resolution:
      integrity: sha1-mseNPtXZFYBP2HrLFYvHlxR6Fxk=
  /buffer-from/1.1.0:
    dev: false
    resolution:
      integrity: sha512-c5mRlguI/Pe2dSZmpER62rSCu0ryKmWddzRYsuXc50U2/g8jMOulc31VZMa4mYx31U5xsmSOpDCgH88Vl9cDGQ==
  /buffer-xor/1.0.3:
    dev: false
    resolution:
      integrity: sha1-JuYe0UIvtw3ULm42cp7VHYVf6Nk=
  /buffer/4.9.1:
    dependencies:
      base64-js: 1.3.0
      ieee754: 1.1.11
      isarray: 1.0.0
    dev: false
    resolution:
      integrity: sha1-bRu2AbB6TvztlwlBMgkwJ8lbwpg=
  /builtin-modules/1.1.1:
    dev: false
    engines:
      node: '>=0.10.0'
    resolution:
      integrity: sha1-Jw8HbFpywC9bZaR9+Uxf46J4iS8=
  /builtin-status-codes/3.0.0:
    dev: false
    resolution:
      integrity: sha1-hZgoeOIbmOHGZCXgPQF0eI9Wnug=
  /builtins/1.0.3:
    dev: false
    resolution:
      integrity: sha1-y5T662HIaWRR2zZTThQi+U8K7og=
  /bytes/2.2.0:
    dev: false
    resolution:
      integrity: sha1-/TVGSkA/b5EXwt42Cez/nK4ABYg=
  /bytes/2.4.0:
    dev: false
    resolution:
      integrity: sha1-fZcZb51br39pNeJZhVSe3SpsIzk=
  /bytes/3.0.0:
    dev: false
    engines:
      node: '>= 0.8'
    resolution:
      integrity: sha1-0ygVQE1olpn4Wk6k+odV3ROpYEg=
  /cache-base/1.0.1:
    dependencies:
      collection-visit: 1.0.0
      component-emitter: 1.2.1
      get-value: 2.0.6
      has-value: 1.0.0
      isobject: 3.0.1
      set-value: 2.0.0
      to-object-path: 0.3.0
      union-value: 1.0.0
      unset-value: 1.0.0
    dev: false
    engines:
      node: '>=0.10.0'
    resolution:
      integrity: sha512-AKcdTnFSWATd5/GCPRxr2ChwIJ85CeyrEyjRHlKxQ56d4XJMGym0uAiKn0xbLOGOl3+yRpOTi484dVCEc5AUzQ==
  /cache-swap/0.3.0:
    dependencies:
      graceful-fs: 4.1.11
      mkdirp: 0.5.1
      object-assign: 4.1.1
      rimraf: 2.5.4
    dev: false
    resolution:
      integrity: sha1-HFQaoQilAQb2ML3Zj+HeyLoTP1E=
  /callsite/1.0.0:
    dev: false
    resolution:
      integrity: sha1-KAOY5dZkvXQDi28JBRU+borxvCA=
  /callsites/2.0.0:
    dev: false
    engines:
      node: '>=4'
    resolution:
      integrity: sha1-BuuE8A7qQT2oav/vrL/7Ngk7PFA=
  /camelcase-keys/2.1.0:
    dependencies:
      camelcase: 2.1.1
      map-obj: 1.0.1
    dev: false
    engines:
      node: '>=0.10.0'
    resolution:
      integrity: sha1-MIvur/3ygRkFHvodkyITyRuPkuc=
  /camelcase/1.2.1:
    dev: false
    engines:
      node: '>=0.10.0'
    resolution:
      integrity: sha1-m7UwTS4LVmmLLHWLCKPqqdqlijk=
  /camelcase/2.1.1:
    dev: false
    engines:
      node: '>=0.10.0'
    resolution:
      integrity: sha1-fB0W1nmhu+WcoCys7PsBHiAfWh8=
  /camelcase/3.0.0:
    dev: false
    engines:
      node: '>=0.10.0'
    resolution:
      integrity: sha1-MvxLn82vhF/N9+c7uXysImHwqwo=
  /camelcase/4.1.0:
    dev: false
    engines:
      node: '>=4'
    resolution:
      integrity: sha1-1UVjW+HjPFQmScaRc+Xeas+uNN0=
  /caniuse-db/1.0.30000850:
    dev: false
    resolution:
      integrity: sha1-llyBZkFXbQhwm+4SJWoFUBZLldU=
  /capture-exit/1.2.0:
    dependencies:
      rsvp: 3.6.2
    dev: false
    resolution:
      integrity: sha1-HF/MSJ/QqwDU8ax64QcuMXP7q28=
  /caseless/0.11.0:
    dev: false
    resolution:
      integrity: sha1-cVuW6phBWTzDMGeSP17GDr2k99c=
  /caseless/0.12.0:
    dev: false
    resolution:
      integrity: sha1-G2gcIf+EAzyCZUMJBolCDRhxUdw=
  /center-align/0.1.3:
    dependencies:
      align-text: 0.1.4
      lazy-cache: 1.0.4
    dev: false
    engines:
      node: '>=0.10.0'
    resolution:
      integrity: sha1-qg0yYptu6XIgBBHL1EYckHvCt60=
  /chai/3.5.0:
    dependencies:
      assertion-error: 1.1.0
      deep-eql: 0.1.3
      type-detect: 1.0.0
    dev: false
    engines:
      node: '>= 0.4.0'
    resolution:
      integrity: sha1-TQJjewZ/6Vi9v906QOxW/vc3Mkc=
  /chalk/0.5.1:
    dependencies:
      ansi-styles: 1.1.0
      escape-string-regexp: 1.0.5
      has-ansi: 0.1.0
      strip-ansi: 0.3.0
      supports-color: 0.2.0
    dev: false
    engines:
      node: '>=0.10.0'
    resolution:
      integrity: sha1-Zjs6ZItotV0EaQ1JFnqoN4WPIXQ=
  /chalk/1.1.3:
    dependencies:
      ansi-styles: 2.2.1
      escape-string-regexp: 1.0.5
      has-ansi: 2.0.0
      strip-ansi: 3.0.1
      supports-color: 2.0.0
    dev: false
    engines:
      node: '>=0.10.0'
    resolution:
      integrity: sha1-qBFcVeSnAv5NFQq9OHKCKn4J/Jg=
  /chalk/2.4.1:
    dependencies:
      ansi-styles: 3.2.1
      escape-string-regexp: 1.0.5
      supports-color: 5.4.0
    dev: false
    engines:
      node: '>=4'
    resolution:
      integrity: sha512-ObN6h1v2fTJSmUXoS3nMQ92LbDK9be4TV+6G+omQlGJFdcUX5heKi1LZ1YnRMIgwTLEj3E24bT6tYni50rlCfQ==
  /charenc/0.0.2:
    dev: false
    resolution:
      integrity: sha1-wKHS86cJLgN3S/qD8UwPxXkKhmc=
  /chokidar/1.7.0:
    dependencies:
      anymatch: 1.3.2
      async-each: 1.0.1
      glob-parent: 2.0.0
      inherits: 2.0.3
      is-binary-path: 1.0.1
      is-glob: 2.0.1
      path-is-absolute: 1.0.1
      readdirp: 2.1.0
    dev: false
    optionalDependencies:
      fsevents: 1.2.4
    resolution:
      integrity: sha1-eY5ol3gVHIB2tLNg5e3SjNortGg=
  /chokidar/2.0.3:
    dependencies:
      anymatch: 2.0.0
      async-each: 1.0.1
      braces: 2.3.2
      glob-parent: 3.1.0
      inherits: 2.0.3
      is-binary-path: 1.0.1
      is-glob: 4.0.0
      normalize-path: 2.1.1
      path-is-absolute: 1.0.1
      readdirp: 2.1.0
      upath: 1.1.0
    dev: false
    optionalDependencies:
      fsevents: 1.2.4
    resolution:
      integrity: sha512-zW8iXYZtXMx4kux/nuZVXjkLP+CyIK5Al5FHnj1OgTKGZfp4Oy6/ymtMSKFv3GD8DviEmUPmJg9eFdJ/JzudMg==
  /chownr/1.0.1:
    dev: false
    resolution:
      integrity: sha1-4qdQQqlVGQi+vSW4Uj1fl2nXkYE=
  /ci-info/1.1.3:
    dev: false
    resolution:
      integrity: sha512-SK/846h/Rcy8q9Z9CAwGBLfCJ6EkjJWdpelWDufQpqVDYq2Wnnv8zlSO6AMQap02jvhVruKKpEtQOufo3pFhLg==
  /cipher-base/1.0.4:
    dependencies:
      inherits: 2.0.3
      safe-buffer: 5.1.2
    dev: false
    resolution:
      integrity: sha512-Kkht5ye6ZGmwv40uUDZztayT2ThLQGfnj/T71N/XzeZeo3nf8foyW7zGTsPYkEya3m5f3cAypH+qe7YOrM1U2Q==
  /class-utils/0.3.6:
    dependencies:
      arr-union: 3.1.0
      define-property: 0.2.5
      isobject: 3.0.1
      static-extend: 0.1.2
    dev: false
    engines:
      node: '>=0.10.0'
    resolution:
      integrity: sha512-qOhPa/Fj7s6TY8H8esGu5QNpMMQxz79h+urzrNYN6mn+9BnxlDGf5QZ+XeCDsxSjPqsSR56XOZOJmpeurnLMeg==
  /clean-css/4.1.11:
    dependencies:
      source-map: 0.5.7
    dev: false
    engines:
      node: '>= 4.0'
    resolution:
      integrity: sha1-Ls3xRaujj1R0DybO/Q/z4D4SXWo=
  /cli-cursor/1.0.2:
    dependencies:
      restore-cursor: 1.0.1
    dev: false
    engines:
      node: '>=0.10.0'
    resolution:
      integrity: sha1-ZNo/fValRBLll5S9Ytw1KV6PKYc=
  /cli-width/2.2.0:
    dev: false
    resolution:
      integrity: sha1-/xnt6Kml5XkyQUewwR8PvLq+1jk=
  /cliui/2.1.0:
    dependencies:
      center-align: 0.1.3
      right-align: 0.1.3
      wordwrap: 0.0.2
    dev: false
    resolution:
      integrity: sha1-S0dXYP+AJkx2LDoXGQMukcf+oNE=
  /cliui/3.2.0:
    dependencies:
      string-width: 1.0.2
      strip-ansi: 3.0.1
      wrap-ansi: 2.1.0
    dev: false
    resolution:
      integrity: sha1-EgYBU3qRbSmUD5NNo7SNWFo5IT0=
  /cliui/4.1.0:
    dependencies:
      string-width: 2.1.1
      strip-ansi: 4.0.0
      wrap-ansi: 2.1.0
    dev: false
    resolution:
      integrity: sha512-4FG+RSG9DL7uEwRUZXZn3SS34DiDPfzP0VOiEwtUWlE+AR2EIg+hSyvrIgUUfhdgR/UkAeW2QHgeP+hWrXs7jQ==
  /clone-stats/0.0.1:
    dev: false
    resolution:
      integrity: sha1-uI+UqCzzi4eR1YBG6kAprYjKmdE=
  /clone/0.2.0:
    dev: false
    resolution:
      integrity: sha1-xhJqkK1Pctv1rNskPMN3JP6T/B8=
  /clone/1.0.4:
    dev: false
    engines:
      node: '>=0.8'
    resolution:
      integrity: sha1-2jCcwmPfFZlMaIypAheco8fNfH4=
  /co/4.6.0:
    dev: false
    engines:
      iojs: '>= 1.0.0'
      node: '>= 0.12.0'
    resolution:
      integrity: sha1-bqa989hTrlTMuOR7+gvz+QMfsYQ=
  /code-point-at/1.1.0:
    dev: false
    engines:
      node: '>=0.10.0'
    resolution:
      integrity: sha1-DQcLTQQ6W+ozovGkDi7bPZpMz3c=
  /collection-visit/1.0.0:
    dependencies:
      map-visit: 1.0.0
      object-visit: 1.0.1
    dev: false
    engines:
      node: '>=0.10.0'
    resolution:
      integrity: sha1-S8A3PBZLwykbTTaMgpzxqApZ3KA=
  /color-convert/1.9.1:
    dependencies:
      color-name: 1.1.3
    dev: false
    resolution:
      integrity: sha512-mjGanIiwQJskCC18rPR6OmrZ6fm2Lc7PeGFYwCmy5J34wC6F1PzdGL6xeMfmgicfYcNLGuVFA3WzXtIDCQSZxQ==
  /color-name/1.1.3:
    dev: false
    resolution:
      integrity: sha1-p9BVi9icQveV3UIyj3QIMcpTvCU=
  /color-support/1.1.3:
    dev: false
    resolution:
      integrity: sha512-qiBjkpbMLO/HL68y+lh4q0/O1MZFj2RX6X/KmMa3+gJD3z+WwI1ZzDHysvqHGS3mP6mznPckpXmw1nI9cJjyRg==
  /colors/1.2.5:
    dev: false
    engines:
      node: '>=0.1.90'
    resolution:
      integrity: sha512-erNRLao/Y3Fv54qUa0LBB+//Uf3YwMUmdJinN20yMXm9zdKKqH9wt7R9IIVZ+K7ShzfpLV/Zg8+VyrBJYB4lpg==
  /combined-stream/1.0.6:
    dependencies:
      delayed-stream: 1.0.0
    dev: false
    engines:
      node: '>= 0.8'
    resolution:
      integrity: sha1-cj599ugBrFYTETp+RFqbactjKBg=
  /commander/0.6.1:
    dev: false
    engines:
      node: '>= 0.4.x'
    resolution:
      integrity: sha1-+mihT2qUXVTbvlDYzbMyDp47GgY=
  /commander/2.11.0:
    dev: false
    resolution:
      integrity: sha512-b0553uYA5YAEGgyYIGYROzKQ7X5RAqedkfjiZxwi0kL1g3bOaBNNZfYkzt/CL0umgD5wc9Jec2FbB98CjkMRvQ==
  /commander/2.15.1:
    dev: false
    resolution:
      integrity: sha512-VlfT9F3V0v+jr4yxPc5gg9s62/fIVWsd2Bk2iD435um1NlGMYdVCq+MjcXnhYq2icNOizHr1kK+5TI6H0Hy0ag==
  /commander/2.3.0:
    dev: false
    engines:
      node: '>= 0.6.x'
    resolution:
      integrity: sha1-/UMOiJgy7DU7ms0d4hfBHLPu+HM=
  /commander/2.9.0:
    dependencies:
      graceful-readlink: 1.0.1
    dev: false
    engines:
      node: '>= 0.6.x'
    resolution:
      integrity: sha1-nJkJQXbhIkDLItbFFGCYQA/g99Q=
  /compare-versions/3.2.1:
    dev: false
    resolution:
      integrity: sha512-2y2nHcopMG/NAyk6vWXlLs86XeM9sik4jmx1tKIgzMi9/RQ2eo758RGpxQO3ErihHmg0RlQITPqgz73y6s7quA==
  /component-bind/1.0.0:
    dev: false
    resolution:
      integrity: sha1-AMYIq33Nk4l8AAllGx06jh5zu9E=
  /component-emitter/1.1.2:
    dev: false
    resolution:
      integrity: sha1-KWWU8nU9qmOZbSrwjRWpURbJrsM=
  /component-emitter/1.2.1:
    dev: false
    resolution:
      integrity: sha1-E3kY1teCg/ffemt8WmPhQOaUJeY=
  /component-inherit/0.0.3:
    dev: false
    resolution:
      integrity: sha1-ZF/ErfWLcrZJ1crmUTVhnbJv8UM=
  /concat-map/0.0.1:
    dev: false
    resolution:
      integrity: sha1-2Klr13/Wjfd5OnMDajug1UBdR3s=
  /concat-stream/1.6.2:
    dependencies:
      buffer-from: 1.1.0
      inherits: 2.0.3
      readable-stream: 2.3.6
      typedarray: 0.0.6
    dev: false
    engines:
      '0': node >= 0.8
    resolution:
      integrity: sha512-27HBghJxjiZtIk3Ycvn/4kbJk/1uZuJFfuPEns6LaEvpvG1f0hTea8lilrouyo9mVc2GWdcEZ8OLoGmSADlrCw==
  /connect-livereload/0.5.4:
    dev: false
    resolution:
      integrity: sha1-gBV9E3HJ83zBQDmrGJWXDRGdw7w=
  /connect/3.6.6:
    dependencies:
      debug: 2.6.9
      finalhandler: 1.1.0
      parseurl: 1.3.2
      utils-merge: 1.0.1
    dev: false
    engines:
      node: '>= 0.10.0'
    resolution:
      integrity: sha1-Ce/2xVr3I24TcTWnJXSFi2eG9SQ=
  /console-browserify/1.1.0:
    dependencies:
      date-now: 0.1.4
    dev: false
    resolution:
      integrity: sha1-8CQcRXMKn8YyOyBtvzjtx0HQuxA=
  /console-control-strings/1.1.0:
    dev: false
    resolution:
      integrity: sha1-PXz0Rk22RG6mRL9LOVB/mFEAjo4=
  /constants-browserify/1.0.0:
    dev: false
    resolution:
      integrity: sha1-wguW2MYXdIqvHBYCF2DNJ/y4y3U=
  /content-disposition/0.5.2:
    dev: false
    engines:
      node: '>= 0.6'
    resolution:
      integrity: sha1-DPaLud318r55YcOoUXjLhdunjLQ=
  /content-type/1.0.4:
    dev: false
    engines:
      node: '>= 0.6'
    resolution:
      integrity: sha512-hIP3EEPs8tB9AT1L+NUqtwOAps4mk2Zob89MWXMHjHWg9milF/j4osnnQLXBCBFBk/tvIG/tUc9mOUJiPBhPXA==
  /convert-source-map/1.5.1:
    dev: false
    resolution:
      integrity: sha1-uCeAl7m8IpNl3lxiz1/K7YtVmeU=
  /cookie-signature/1.0.6:
    dev: false
    resolution:
      integrity: sha1-4wOogrNCzD7oylE6eZmXNNqzriw=
  /cookie/0.3.1:
    dev: false
    engines:
      node: '>= 0.6'
    resolution:
      integrity: sha1-5+Ch+e9DtMi6klxcWpboBtFoc7s=
  /copy-descriptor/0.1.1:
    dev: false
    engines:
      node: '>=0.10.0'
    resolution:
      integrity: sha1-Z29us8OZl8LuGsOpJP1hJHSPV40=
  /core-js/2.5.7:
    dev: false
    resolution:
      integrity: sha512-RszJCAxg/PP6uzXVXL6BsxSXx/B05oJAQ2vkJRjyjrEcNVycaqOmNb5OTxZPE3xa5gwZduqza6L9JOCenh/Ecw==
  /core-util-is/1.0.2:
    dev: false
    resolution:
      integrity: sha1-tf1UIgqivFq1eqtxQMlAdUUDwac=
  /cosmiconfig/2.2.2:
    dependencies:
      is-directory: 0.3.1
      js-yaml: 3.9.1
      minimist: 1.2.0
      object-assign: 4.1.1
      os-homedir: 1.0.2
      parse-json: 2.2.0
      require-from-string: 1.2.1
    dev: false
    engines:
      node: '>=0.12'
    resolution:
      integrity: sha512-GiNXLwAFPYHy25XmTPpafYvn3CLAkJ8FLsscq78MQd1Kh0OU6Yzhn4eV2MVF4G9WEQZoWEGltatdR+ntGPMl5A==
  /create-ecdh/4.0.3:
    dependencies:
      bn.js: 4.11.8
      elliptic: 6.4.0
    dev: false
    resolution:
      integrity: sha512-GbEHQPMOswGpKXM9kCWVrremUcBmjteUaQ01T9rkKCPDXfUHX0IoP9LpHYo2NPFampa4e+/pFDc3jQdxrxQLaw==
  /create-hash/1.2.0:
    dependencies:
      cipher-base: 1.0.4
      inherits: 2.0.3
      md5.js: 1.3.4
      ripemd160: 2.0.2
      sha.js: 2.4.11
    dev: false
    resolution:
      integrity: sha512-z00bCGNHDG8mHAkP7CtT1qVu+bFQUPjYq/4Iv3C3kWjTFV10zIjfSoeqXo9Asws8gwSHDGj/hl2u4OGIjapeCg==
  /create-hmac/1.1.7:
    dependencies:
      cipher-base: 1.0.4
      create-hash: 1.2.0
      inherits: 2.0.3
      ripemd160: 2.0.2
      safe-buffer: 5.1.2
      sha.js: 2.4.11
    dev: false
    resolution:
      integrity: sha512-MJG9liiZ+ogc4TzUwuvbER1JRdgvUFSB5+VR/g5h82fGaIRWMWddtKBHi7/sVhfjQZ6SehlyhvQYrcYkaUIpLg==
  /cross-spawn/3.0.1:
    dependencies:
      lru-cache: 4.1.3
      which: 1.3.1
    dev: false
    resolution:
      integrity: sha1-ElYDfsufDF9549bvE14wdwGEuYI=
  /cross-spawn/5.1.0:
    dependencies:
      lru-cache: 4.1.3
      shebang-command: 1.2.0
      which: 1.3.1
    dev: false
    resolution:
      integrity: sha1-6L0O/uWPz/b4+UUQoKVUu/ojVEk=
  /crypt/0.0.2:
    dev: false
    resolution:
      integrity: sha1-iNf/fsDfuG9xPch7u0LQRNPmxBs=
  /cryptiles/2.0.5:
    dependencies:
      boom: 2.10.1
    dev: false
    engines:
      node: '>=0.10.40'
    resolution:
      integrity: sha1-O9/s3GCBR8HGcgL6KR59ylnqo7g=
  /crypto-browserify/3.12.0:
    dependencies:
      browserify-cipher: 1.0.1
      browserify-sign: 4.0.4
      create-ecdh: 4.0.3
      create-hash: 1.2.0
      create-hmac: 1.1.7
      diffie-hellman: 5.0.3
      inherits: 2.0.3
      pbkdf2: 3.0.16
      public-encrypt: 4.0.2
      randombytes: 2.0.6
      randomfill: 1.0.4
    dev: false
    resolution:
      integrity: sha512-fz4spIh+znjO2VjL+IdhEpRJ3YN6sMzITSBijk6FK2UvTqruSQW+/cCZTSNsMiZNvUeq0CqurF+dAbyiGOY6Wg==
  /css-modules-loader-core/1.1.0:
    dependencies:
      icss-replace-symbols: 1.1.0
      postcss: 6.0.1
      postcss-modules-extract-imports: 1.1.0
      postcss-modules-local-by-default: 1.2.0
      postcss-modules-scope: 1.1.0
      postcss-modules-values: 1.3.0
    dev: false
    resolution:
      integrity: sha1-WQhmgpShvs0mGuCkziGwtVHyHRY=
  /css-selector-tokenizer/0.7.0:
    dependencies:
      cssesc: 0.1.0
      fastparse: 1.1.1
      regexpu-core: 1.0.0
    dev: false
    resolution:
      integrity: sha1-5piEdK6MlTR3v15+/s/OzNnPTIY=
  /css/2.2.3:
    dependencies:
      inherits: 2.0.3
      source-map: 0.1.43
      source-map-resolve: 0.5.2
      urix: 0.1.0
    dev: false
    resolution:
      integrity: sha512-0W171WccAjQGGTKLhw4m2nnl0zPHUlTO/I8td4XzJgIB8Hg3ZZx71qT4G4eX8OVsSiaAKiUMy73E3nsbPlg2DQ==
  /cssesc/0.1.0:
    dev: false
    resolution:
      integrity: sha1-yBSQPkViM3GgR3tAEJqq++6t27Q=
  /cssom/0.3.2:
    dev: false
    resolution:
      integrity: sha1-uANhcMefB6kP8vFuIihAJ6JDhIs=
  /cssstyle/0.3.1:
    dependencies:
      cssom: 0.3.2
    dev: false
    resolution:
      integrity: sha512-tNvaxM5blOnxanyxI6panOsnfiyLRj3HV4qjqqS45WPNS1usdYWRUQjqTEEELK73lpeP/1KoIGYUwrBn/VcECA==
  /currently-unhandled/0.4.1:
    dependencies:
      array-find-index: 1.0.2
    dev: false
    engines:
      node: '>=0.10.0'
    resolution:
      integrity: sha1-mI3zP+qxke95mmE2nddsF635V+o=
  /custom-event/1.0.1:
    dev: false
    resolution:
      integrity: sha1-XQKkaFCt8bSjF5RqOSj8y1v9BCU=
  /d/1.0.0:
    dependencies:
      es5-ext: 0.10.45
    dev: false
    resolution:
      integrity: sha1-dUu1v+VUUdpppYuU1F9MWwRi1Y8=
  /dashdash/1.14.1:
    dependencies:
      assert-plus: 1.0.0
    dev: false
    engines:
      node: '>=0.10'
    resolution:
      integrity: sha1-hTz6D3y+L+1d4gMmuN1YEDX24vA=
  /data-urls/1.0.0:
    dependencies:
      abab: 1.0.4
      whatwg-mimetype: 2.1.0
      whatwg-url: 6.4.1
    dev: false
    resolution:
      integrity: sha512-ai40PPQR0Fn1lD2PPie79CibnlMN2AYiDhwFX/rZHVsxbs5kNJSjegqXIprhouGXlRdEnfybva7kqRGnB6mypA==
  /date-now/0.1.4:
    dev: false
    resolution:
      integrity: sha1-6vQ5/U1ISK105cx9vvIAZyueNFs=
  /dateformat/1.0.12:
    dependencies:
      get-stdin: 4.0.1
      meow: 3.7.0
    dev: false
    resolution:
      integrity: sha1-nxJLZ1lMk3/3BpMuSmQsyo27/uk=
  /dateformat/2.2.0:
    dev: false
    resolution:
      integrity: sha1-QGXiATz5+5Ft39gu+1Bq1MZ2kGI=
  /deasync/0.1.13:
    dependencies:
      bindings: 1.2.1
      nan: 2.10.0
    dev: false
    engines:
      node: '>=0.11.0'
    requiresBuild: true
    resolution:
      integrity: sha512-/6ngYM7AapueqLtvOzjv9+11N2fHDSrkxeMF1YPE20WIfaaawiBg+HZH1E5lHrcJxlKR42t6XPOEmMmqcAsU1g==
  /debug-fabulous/1.1.0:
    dependencies:
      debug: 3.1.0
      memoizee: 0.4.12
      object-assign: 4.1.1
    dev: false
    resolution:
      integrity: sha512-GZqvGIgKNlUnHUPQhepnUZFIMoi3dgZKQBzKDeL2g7oJF9SNAji/AAu36dusFUas0O+pae74lNeoIPHqXWDkLg==
  /debug/2.2.0:
    dependencies:
      ms: 0.7.1
    dev: false
    resolution:
      integrity: sha1-+HBX6ZWxofauaklgZkE3vFbwOdo=
  /debug/2.3.3:
    dependencies:
      ms: 0.7.2
    dev: false
    resolution:
      integrity: sha1-QMRT5n5uE8kB3ewxeviYbNqe/4w=
  /debug/2.6.0:
    dependencies:
      ms: 0.7.2
    dev: false
    resolution:
      integrity: sha1-vFlryr52F/Edn6FTYe3tVgi4SZs=
  /debug/2.6.9:
    dependencies:
      ms: 2.0.0
    dev: false
    resolution:
      integrity: sha512-bC7ElrdJaJnPbAP+1EotYvqZsb3ecl5wi6Bfi6BJTUcNowp6cvspg0jXznRTKDjm/E7AdgFBVeAPVMNcKGsHMA==
  /debug/3.1.0:
    dependencies:
      ms: 2.0.0
    dev: false
    resolution:
      integrity: sha512-OX8XqP7/1a9cqkxYw2yXss15f26NKWBpDXQd0/uK/KPqdQhxbPa994hnzjcE2VqQpDslf55723cKPUOGSmMY3g==
  /debuglog/1.0.1:
    dev: false
    resolution:
      integrity: sha1-qiT/uaw9+aI1GDfPstJ5NgzXhJI=
  /decamelize/1.2.0:
    dev: false
    engines:
      node: '>=0.10.0'
    resolution:
      integrity: sha1-9lNNFRSCabIDUue+4m9QH5oZEpA=
  /decode-uri-component/0.2.0:
    dev: false
    engines:
      node: '>=0.10'
    resolution:
      integrity: sha1-6zkTMzRYd1y4TNGh+uBiEGu4dUU=
  /decomment/0.8.8:
    dependencies:
      esprima: 4.0.0
    dev: false
    engines:
      node: '>=0.10'
      npm: '>=1.4'
    resolution:
      integrity: sha512-xVbmniKld/kjjmoHjT0Ex35aa16zw29WEzSAflBcMawjqDtZlrR6wkSwYV0mwJYytDz8JEAYia5Pl8IJRXdWLg==
  /deep-eql/0.1.3:
    dependencies:
      type-detect: 0.1.1
    dev: false
    resolution:
      integrity: sha1-71WKyrjeJSBs1xOQbXTlaTDrafI=
  /deep-is/0.1.3:
    dev: false
    resolution:
      integrity: sha1-s2nW+128E+7PUk+RsHD+7cNXzzQ=
  /default-require-extensions/2.0.0:
    dependencies:
      strip-bom: 3.0.0
    dev: false
    engines:
      node: '>=4'
    resolution:
      integrity: sha1-9fj7sYp9bVCyH2QfZJ67Uiz+JPc=
  /defaults/1.0.3:
    dependencies:
      clone: 1.0.4
    dev: false
    resolution:
      integrity: sha1-xlYFHpgX2f8I7YgUd/P+QBnz730=
  /define-properties/1.1.2:
    dependencies:
      foreach: 2.0.5
      object-keys: 1.0.11
    dev: false
    engines:
      node: '>= 0.4'
    resolution:
      integrity: sha1-g6c/L+pWmJj7c3GTyPhzyvbUXJQ=
  /define-property/0.2.5:
    dependencies:
      is-descriptor: 0.1.6
    dev: false
    engines:
      node: '>=0.10.0'
    resolution:
      integrity: sha1-w1se+RjsPJkPmlvFe+BKrOxcgRY=
  /define-property/1.0.0:
    dependencies:
      is-descriptor: 1.0.2
    dev: false
    engines:
      node: '>=0.10.0'
    resolution:
      integrity: sha1-dp66rz9KY6rTr56NMEybvnm/sOY=
  /define-property/2.0.2:
    dependencies:
      is-descriptor: 1.0.2
      isobject: 3.0.1
    dev: false
    engines:
      node: '>=0.10.0'
    resolution:
      integrity: sha512-jwK2UV4cnPpbcG7+VRARKTZPUWowwXA8bzH5NP6ud0oeAxyYPuGZUAC7hMugpCdz4BeSZl2Dl9k66CHJ/46ZYQ==
  /del/2.2.2:
    dependencies:
      globby: 5.0.0
      is-path-cwd: 1.0.0
      is-path-in-cwd: 1.0.1
      object-assign: 4.1.1
      pify: 2.3.0
      pinkie-promise: 2.0.1
      rimraf: 2.5.4
    dev: false
    engines:
      node: '>=0.10.0'
    resolution:
      integrity: sha1-wSyYHQZ4RshLyvhiz/kw2Qf/0ag=
  /delayed-stream/1.0.0:
    dev: false
    engines:
      node: '>=0.4.0'
    resolution:
      integrity: sha1-3zrhmayt+31ECqrgsp4icrJOxhk=
  /delegates/1.0.0:
    dev: false
    resolution:
      integrity: sha1-hMbhWbgZBP3KWaDvRM2HDTElD5o=
  /depd/1.1.1:
    dev: false
    engines:
      node: '>= 0.6'
    resolution:
      integrity: sha1-V4O04cRZ8G+lyif5kfPQbnoxA1k=
  /depd/1.1.2:
    dev: false
    engines:
      node: '>= 0.6'
    resolution:
      integrity: sha1-m81S4UwJd2PnSbJ0xDRu0uVgtak=
  /deprecated/0.0.1:
    dev: false
    engines:
      node: '>= 0.9'
    resolution:
      integrity: sha1-+cmvVGSvoeepcUWKi97yqpTVuxk=
  /des.js/1.0.0:
    dependencies:
      inherits: 2.0.3
      minimalistic-assert: 1.0.1
    dev: false
    resolution:
      integrity: sha1-wHTS4qpqipoH29YfmhXCzYPsjsw=
  /destroy/1.0.4:
    dev: false
    resolution:
      integrity: sha1-l4hXRCxEdJ5CBmE+N5RiBYJqvYA=
  /detect-file/1.0.0:
    dev: false
    engines:
      node: '>=0.10.0'
    resolution:
      integrity: sha1-8NZtA2cqglyxtzvbP+YjEMjlUrc=
  /detect-indent/4.0.0:
    dependencies:
      repeating: 2.0.1
    dev: false
    engines:
      node: '>=0.10.0'
    resolution:
      integrity: sha1-920GQ1LN9Docts5hnE7jqUdd4gg=
  /detect-newline/2.1.0:
    dev: false
    engines:
      node: '>=0.10.0'
    resolution:
      integrity: sha1-9B8cEL5LAOh7XxPaaAdZ8sW/0+I=
  /dezalgo/1.0.3:
    dependencies:
      asap: 2.0.6
      wrappy: 1.0.2
    dev: false
    resolution:
      integrity: sha1-f3Qt4Gb8dIvI24IFad3c5Jvw1FY=
  /di/0.0.1:
    dev: false
    resolution:
      integrity: sha1-gGZJMmzqp8qjMG112YXqJ0i6kTw=
  /diff/1.4.0:
    dev: false
    engines:
      node: '>=0.3.1'
    resolution:
      integrity: sha1-fyjS657nsVqX79ic5j3P2qPMur8=
  /diff/3.2.0:
    dev: false
    engines:
      node: '>=0.3.1'
    resolution:
      integrity: sha1-yc45Okt8vQsFinJck98pkCeGj/k=
  /diff/3.5.0:
    dev: false
    engines:
      node: '>=0.3.1'
    resolution:
      integrity: sha512-A46qtFgd+g7pDZinpnwiRJtxbC1hpgf0uzP3iG89scHk0AUC7A1TGxf5OiiOUv/JMZR8GOt8hL900hV0bOy5xA==
  /diffie-hellman/5.0.3:
    dependencies:
      bn.js: 4.11.8
      miller-rabin: 4.0.1
      randombytes: 2.0.6
    dev: false
    resolution:
      integrity: sha512-kqag/Nl+f3GwyK25fhUMYj81BUOrZ9IuJsjIcDE5icNM9FJHAVm3VcUDxdLPoQtTuUylWm6ZIknYJwwaPxsUzg==
  /dom-serialize/2.2.1:
    dependencies:
      custom-event: 1.0.1
      ent: 2.2.0
      extend: 3.0.1
      void-elements: 2.0.1
    dev: false
    resolution:
      integrity: sha1-ViromZ9Evl6jB29UGdzVnrQ6yVs=
  /domain-browser/1.2.0:
    dev: false
    engines:
      node: '>=0.4'
      npm: '>=1.2'
    resolution:
      integrity: sha512-jnjyiM6eRyZl2H+W8Q/zLMA481hzi0eszAaBUzIVnmYVDBbnLxVNnfu1HgEBvCbL+71FrxMl3E6lpKH7Ge3OXA==
  /domexception/1.0.1:
    dependencies:
      webidl-conversions: 4.0.2
    dev: false
    resolution:
      integrity: sha512-raigMkn7CJNNo6Ihro1fzG7wr3fHuYVytzquZKX5n0yizGsTcYgzdIUwj1X9pK0VvjeihV+XiclP+DjwbsSKug==
  /duplexer/0.1.1:
    dev: false
    resolution:
      integrity: sha1-rOb/gIwc5mtX0ev5eXessCM0z8E=
  /duplexer2/0.0.2:
    dependencies:
      readable-stream: 1.1.14
    dev: false
    resolution:
      integrity: sha1-xhTc9n4vsUmVqRcR5aYX6KYKMds=
  /duplexify/3.6.0:
    dependencies:
      end-of-stream: 1.1.0
      inherits: 2.0.3
      readable-stream: 2.3.6
      stream-shift: 1.0.0
    dev: false
    resolution:
      integrity: sha512-fO3Di4tBKJpYTFHAxTU00BcfWMY9w24r/x21a6rZRbsD/ToUgGxsMbiGRmB7uVAXeGKXD9MwiLZa5E97EVgIRQ==
  /ecc-jsbn/0.1.1:
    dependencies:
      jsbn: 0.1.1
    dev: false
    optional: true
    resolution:
      integrity: sha1-D8c6ntXw1Tw4GTOYUj735UN3dQU=
  /ee-first/1.1.1:
    dev: false
    resolution:
      integrity: sha1-WQxhFWsK4vTwJVcyoViyZrxWsh0=
  /elliptic/6.4.0:
    dependencies:
      bn.js: 4.11.8
      brorand: 1.1.0
      hash.js: 1.1.3
      hmac-drbg: 1.0.1
      inherits: 2.0.3
      minimalistic-assert: 1.0.1
      minimalistic-crypto-utils: 1.0.1
    dev: false
    resolution:
      integrity: sha1-ysmvh2LIWDYYcAPI3+GT5eLq5d8=
  /emojis-list/2.1.0:
    dev: false
    engines:
      node: '>= 0.10'
    resolution:
      integrity: sha1-TapNnbAPmBmIDHn6RXrlsJof04k=
  /encodeurl/1.0.2:
    dev: false
    engines:
      node: '>= 0.8'
    resolution:
      integrity: sha1-rT/0yG7C0CkyL1oCw6mmBslbP1k=
  /end-of-stream/0.1.5:
    dependencies:
      once: 1.3.3
    dev: false
    resolution:
      integrity: sha1-jhdyBsPICDfYVjLouTWd/osvbq8=
  /end-of-stream/1.1.0:
    dependencies:
      once: 1.3.3
    dev: false
    resolution:
      integrity: sha1-6TUyWLqpEIll78QcsO+K3i88+wc=
  /engine.io-client/1.8.5:
    dependencies:
      component-emitter: 1.2.1
      component-inherit: 0.0.3
      debug: 2.3.3
      engine.io-parser: 1.3.2
      has-cors: 1.1.0
      indexof: 0.0.1
      parsejson: 0.0.3
      parseqs: 0.0.5
      parseuri: 0.0.5
      ws: 1.1.5
      xmlhttprequest-ssl: 1.5.3
      yeast: 0.1.2
    dev: false
    resolution:
      integrity: sha512-AYTgHyeVUPitsseqjoedjhYJapNVoSPShbZ+tEUX9/73jgZ/Z3sUlJf9oYgdEBBdVhupUpUqSxH0kBCXlQnmZg==
  /engine.io-parser/1.3.2:
    dependencies:
      after: 0.8.2
      arraybuffer.slice: 0.0.6
      base64-arraybuffer: 0.1.5
      blob: 0.0.4
      has-binary: 0.1.7
      wtf-8: 1.0.0
    dev: false
    resolution:
      integrity: sha1-k3sHnwAH0Ik+xW1GyyILjLQ1Igo=
  /engine.io/1.8.5:
    dependencies:
      accepts: 1.3.3
      base64id: 1.0.0
      cookie: 0.3.1
      debug: 2.3.3
      engine.io-parser: 1.3.2
      ws: 1.1.5
    dev: false
    resolution:
      integrity: sha512-j1DWIcktw4hRwrv6nWx++5nFH2X64x16MAG2P0Lmi5Dvdfi3I+Jhc7JKJIdAmDJa+5aZ/imHV7dWRPy2Cqjh3A==
  /enhanced-resolve/3.4.1:
    dependencies:
      graceful-fs: 4.1.11
      memory-fs: 0.4.1
      object-assign: 4.1.1
      tapable: 0.2.8
    dev: false
    engines:
      node: '>=4.3.0 <5.0.0 || >=5.10'
    resolution:
      integrity: sha1-BCHjOf1xQZs9oT0Smzl5BAIwR24=
  /ent/2.2.0:
    dev: false
    resolution:
      integrity: sha1-6WQhkyWiHQX0RGai9obtbOX13R0=
  /errno/0.1.7:
    dependencies:
      prr: 1.0.1
    dev: false
    resolution:
      integrity: sha512-MfrRBDWzIWifgq6tJj60gkAwtLNb6sQPlcFrSOflcP1aFmmruKQ2wRnze/8V6kgyz7H3FF8Npzv78mZ7XLLflg==
  /error-ex/1.3.1:
    dependencies:
      is-arrayish: 0.2.1
    dev: false
    resolution:
      integrity: sha1-+FWobOYa3E6GIcPNoh56dhLDqNw=
  /es-abstract/1.12.0:
    dependencies:
      es-to-primitive: 1.1.1
      function-bind: 1.1.1
      has: 1.0.3
      is-callable: 1.1.3
      is-regex: 1.0.4
    dev: false
    engines:
      node: '>= 0.4'
    resolution:
      integrity: sha512-C8Fx/0jFmV5IPoMOFPA9P9G5NtqW+4cOPit3MIuvR2t7Ag2K15EJTpxnHAYTzL+aYQJIESYeXZmDBfOBE1HcpA==
  /es-to-primitive/1.1.1:
    dependencies:
      is-callable: 1.1.3
      is-date-object: 1.0.1
      is-symbol: 1.0.1
    dev: false
    engines:
      node: '>= 0.4'
    resolution:
      integrity: sha1-RTVSSKiJeQNLZ5Lhm7gfK3l13Q0=
  /es5-ext/0.10.45:
    dependencies:
      es6-iterator: 2.0.3
      es6-symbol: 3.1.1
      next-tick: 1.0.0
    dev: false
    resolution:
      integrity: sha512-FkfM6Vxxfmztilbxxz5UKSD4ICMf5tSpRFtDNtkAhOxZ0EKtX6qwmXNyH/sFyIbX2P/nU5AMiA9jilWsUGJzCQ==
  /es6-iterator/2.0.3:
    dependencies:
      d: 1.0.0
      es5-ext: 0.10.45
      es6-symbol: 3.1.1
    dev: false
    resolution:
      integrity: sha1-p96IkUGgWpSwhUQDstCg+/qY87c=
  /es6-map/0.1.5:
    dependencies:
      d: 1.0.0
      es5-ext: 0.10.45
      es6-iterator: 2.0.3
      es6-set: 0.1.5
      es6-symbol: 3.1.1
      event-emitter: 0.3.5
    dev: false
    resolution:
      integrity: sha1-kTbgUD3MBqMBaQ8LsU/042TpSfA=
  /es6-promise/4.2.4:
    dev: false
    resolution:
      integrity: sha512-/NdNZVJg+uZgtm9eS3O6lrOLYmQag2DjdEXuPaHlZ6RuVqgqaVZfgYCepEIKsLqwdQArOPtC3XzRLqGGfT8KQQ==
  /es6-promisify/5.0.0:
    dependencies:
      es6-promise: 4.2.4
    dev: false
    resolution:
      integrity: sha1-UQnWLz5W6pZ8S2NQWu8IKRyKUgM=
  /es6-set/0.1.5:
    dependencies:
      d: 1.0.0
      es5-ext: 0.10.45
      es6-iterator: 2.0.3
      es6-symbol: 3.1.1
      event-emitter: 0.3.5
    dev: false
    resolution:
      integrity: sha1-0rPsXU2ADO2BjbU40ol02wpzzLE=
  /es6-symbol/3.1.1:
    dependencies:
      d: 1.0.0
      es5-ext: 0.10.45
    dev: false
    resolution:
      integrity: sha1-vwDvT9q2uhtG7Le2KbTH7VcVzHc=
  /es6-weak-map/2.0.2:
    dependencies:
      d: 1.0.0
      es5-ext: 0.10.45
      es6-iterator: 2.0.3
      es6-symbol: 3.1.1
    dev: false
    resolution:
      integrity: sha1-XjqzIlH/0VOKH45f+hNXdy+S2W8=
  /escape-html/1.0.3:
    dev: false
    resolution:
      integrity: sha1-Aljq5NPQwJdN4cFpGI7wBR0dGYg=
  /escape-string-regexp/1.0.2:
    dev: false
    engines:
      node: '>=0.8.0'
    resolution:
      integrity: sha1-Tbwv5nTnGUnK8/smlc5/LcHZqNE=
  /escape-string-regexp/1.0.5:
    dev: false
    engines:
      node: '>=0.8.0'
    resolution:
      integrity: sha1-G2HAViGQqN/2rjuyzwIAyhMLhtQ=
  /escodegen/1.7.1:
    dependencies:
      esprima: 1.2.5
      estraverse: 1.9.3
      esutils: 2.0.2
      optionator: 0.5.0
    dev: false
    engines:
      node: '>=0.12.0'
    optionalDependencies:
      source-map: 0.2.0
    resolution:
      integrity: sha1-MOz89mypjcZ80v0WKr626vqM5vw=
  /escodegen/1.8.1:
    dependencies:
      esprima: 2.7.3
      estraverse: 1.9.3
      esutils: 2.0.2
      optionator: 0.8.2
    dev: false
    engines:
      node: '>=0.12.0'
    optionalDependencies:
      source-map: 0.2.0
    resolution:
      integrity: sha1-WltTr0aTEQvrsIZ6o0MN07cKEBg=
  /escodegen/1.9.1:
    dependencies:
      esprima: 3.1.3
      estraverse: 4.2.0
      esutils: 2.0.2
      optionator: 0.8.2
    dev: false
    engines:
      node: '>=4.0'
    optionalDependencies:
      source-map: 0.6.1
    resolution:
      integrity: sha512-6hTjO1NAWkHnDk3OqQ4YrCuwwmGHL9S3nPlzBOUG/R44rda3wLNrfvQ5fkSGjyhHFKM7ALPKcKGrwvCLe0lC7Q==
  /escope/3.6.0:
    dependencies:
      es6-map: 0.1.5
      es6-weak-map: 2.0.2
      esrecurse: 4.2.1
      estraverse: 4.2.0
    dev: false
    engines:
      node: '>=0.4.0'
    resolution:
      integrity: sha1-4Bl16BJ4GhY6ba392AOY3GTIicM=
  /esprima/1.2.5:
    dev: false
    engines:
      node: '>=0.4.0'
    resolution:
      integrity: sha1-CZNQL+r2aBODJXVvMPmlH+7sEek=
  /esprima/2.5.0:
    dev: false
    engines:
      node: '>=0.10.0'
    resolution:
      integrity: sha1-84ekb9NEwbGjm6+MIL+0O20AWMw=
  /esprima/2.7.3:
    dev: false
    engines:
      node: '>=0.10.0'
    resolution:
      integrity: sha1-luO3DVd59q1JzQMmc9HDEnZ7pYE=
  /esprima/3.1.3:
    dev: false
    engines:
      node: '>=4'
    resolution:
      integrity: sha1-/cpRzuYTOJXjyI1TXOSdv/YqRjM=
  /esprima/4.0.0:
    dev: false
    engines:
      node: '>=4'
    resolution:
      integrity: sha512-oftTcaMu/EGrEIu904mWteKIv8vMuOgGYo7EhVJJN00R/EED9DCua/xxHRdYnKtcECzVg7xOWhflvJMnqcFZjw==
  /esrecurse/4.2.1:
    dependencies:
      estraverse: 4.2.0
    dev: false
    engines:
      node: '>=4.0'
    resolution:
      integrity: sha512-64RBB++fIOAXPw3P9cy89qfMlvZEXZkqqJkjqqXIvzP5ezRZjW+lPWjw35UX/3EhUPFYbg5ER4JYgDw4007/DQ==
  /estraverse/1.9.3:
    dev: false
    engines:
      node: '>=0.10.0'
    resolution:
      integrity: sha1-r2fy3JIlgkFZUJJgkaQAXSnJu0Q=
  /estraverse/4.2.0:
    dev: false
    engines:
      node: '>=0.10.0'
    resolution:
      integrity: sha1-De4/7TH81GlhjOc0IJn8GvoL2xM=
  /esutils/2.0.2:
    dev: false
    engines:
      node: '>=0.10.0'
    resolution:
      integrity: sha1-Cr9PHKpbyx96nYrMbepPqqBLrJs=
  /etag/1.7.0:
    dev: false
    engines:
      node: '>= 0.6'
    resolution:
      integrity: sha1-A9MLX2fdbmMtKUXTDWZScxo01dg=
  /etag/1.8.1:
    dev: false
    engines:
      node: '>= 0.6'
    resolution:
      integrity: sha1-Qa4u62XvpiJorr/qg6x9eSmbCIc=
  /event-emitter/0.3.5:
    dependencies:
      d: 1.0.0
      es5-ext: 0.10.45
    dev: false
    resolution:
      integrity: sha1-34xp7vFkeSPHFXuc6DhAYQsCzDk=
  /event-stream/3.0.20:
    dependencies:
      duplexer: 0.1.1
      from: 0.1.7
      map-stream: 0.0.7
      pause-stream: 0.0.11
      split: 0.2.10
      stream-combiner: 0.0.4
      through: 2.3.8
    dev: false
    resolution:
      integrity: sha1-A4u7LqnqkDhbJvvBhU0LU58qvqM=
      tarball: 'http://registry.npmjs.org/event-stream/-/event-stream-3.0.20.tgz'
  /event-stream/3.3.4:
    dependencies:
      duplexer: 0.1.1
      from: 0.1.7
      map-stream: 0.1.0
      pause-stream: 0.0.11
      split: 0.3.3
      stream-combiner: 0.0.4
      through: 2.3.8
    dev: false
    resolution:
      integrity: sha1-SrTJoPWlTbkzi0w02Gv86PSzVXE=
      tarball: 'http://registry.npmjs.org/event-stream/-/event-stream-3.3.4.tgz'
  /eventemitter3/3.1.0:
    dev: false
    resolution:
      integrity: sha512-ivIvhpq/Y0uSjcHDcOIccjmYjGLcP09MFGE7ysAwkAvkXfpZlC985pH2/ui64DKazbTW/4kN3yqozUxlXzI6cA==
  /events/1.1.1:
    dev: false
    engines:
      node: '>=0.4.x'
    resolution:
      integrity: sha1-nr23Y1rQmccNzEwqH1AEKI6L2SQ=
  /evp_bytestokey/1.0.3:
    dependencies:
      md5.js: 1.3.4
      safe-buffer: 5.1.2
    dev: false
    resolution:
      integrity: sha512-/f2Go4TognH/KvCISP7OUsHn85hT9nUkxxA9BEWxFn+Oj9o8ZNLm/40hdlgSLyuOimsrTKLUMEorQexp/aPQeA==
  /exec-sh/0.2.1:
    dependencies:
      merge: 1.2.0
    dev: false
    resolution:
      integrity: sha512-aLt95pexaugVtQerpmE51+4QfWrNc304uez7jvj6fWnN8GeEHpttB8F36n8N7uVhUMbH/1enbxQ9HImZ4w/9qg==
  /execa/0.7.0:
    dependencies:
      cross-spawn: 5.1.0
      get-stream: 3.0.0
      is-stream: 1.1.0
      npm-run-path: 2.0.2
      p-finally: 1.0.0
      signal-exit: 3.0.2
      strip-eof: 1.0.0
    dev: false
    engines:
      node: '>=4'
    resolution:
      integrity: sha1-lEvs00zEHuMqY6n68nrVpl/Fl3c=
  /exit-hook/1.1.1:
    dev: false
    engines:
      node: '>=0.10.0'
    resolution:
      integrity: sha1-8FyiM7SMBdVP/wd2XfhQfpXAL/g=
  /exit/0.1.2:
    dev: false
    engines:
      node: '>= 0.8.0'
    resolution:
      integrity: sha1-BjJjj42HfMghB9MKD/8aF8uhzQw=
  /expand-braces/0.1.2:
    dependencies:
      array-slice: 0.2.3
      array-unique: 0.2.1
      braces: 0.1.5
    dev: false
    engines:
      node: '>=0.10.0'
    resolution:
      integrity: sha1-SIsdHSRRyz06axks/AMPRMWFX+o=
  /expand-brackets/0.1.5:
    dependencies:
      is-posix-bracket: 0.1.1
    dev: false
    engines:
      node: '>=0.10.0'
    resolution:
      integrity: sha1-3wcoTjQqgHzXM6xa9yQR5YHRF3s=
  /expand-brackets/2.1.4:
    dependencies:
      debug: 2.6.9
      define-property: 0.2.5
      extend-shallow: 2.0.1
      posix-character-classes: 0.1.1
      regex-not: 1.0.2
      snapdragon: 0.8.2
      to-regex: 3.0.2
    dev: false
    engines:
      node: '>=0.10.0'
    resolution:
      integrity: sha1-t3c14xXOMPa27/D4OwQVGiJEliI=
  /expand-range/0.1.1:
    dependencies:
      is-number: 0.1.1
      repeat-string: 0.2.2
    dev: false
    engines:
      node: '>=0.10.0'
    resolution:
      integrity: sha1-TLjtoJk8pW+k9B/ELzy7TMrf8EQ=
  /expand-range/1.8.2:
    dependencies:
      fill-range: 2.2.4
    dev: false
    engines:
      node: '>=0.10.0'
    resolution:
      integrity: sha1-opnv/TNf4nIeuujiV+x5ZE/IUzc=
  /expand-tilde/2.0.2:
    dependencies:
      homedir-polyfill: 1.0.1
    dev: false
    engines:
      node: '>=0.10.0'
    resolution:
      integrity: sha1-l+gBqgUt8CRU3kawK/YhZCzchQI=
  /expect/22.4.3:
    dependencies:
      ansi-styles: 3.2.1
      jest-diff: 22.4.3
      jest-get-type: 22.4.3
      jest-matcher-utils: 22.4.3
      jest-message-util: 22.4.3
      jest-regex-util: 22.4.3
    dev: false
    resolution:
      integrity: sha512-XcNXEPehqn8b/jm8FYotdX0YrXn36qp4HWlrVT4ktwQas1l1LPxiVWncYnnL2eyMtKAmVIaG0XAp0QlrqJaxaA==
  /express/4.16.3:
    dependencies:
      accepts: 1.3.5
      array-flatten: 1.1.1
      body-parser: 1.18.2
      content-disposition: 0.5.2
      content-type: 1.0.4
      cookie: 0.3.1
      cookie-signature: 1.0.6
      debug: 2.6.9
      depd: 1.1.2
      encodeurl: 1.0.2
      escape-html: 1.0.3
      etag: 1.8.1
      finalhandler: 1.1.1
      fresh: 0.5.2
      merge-descriptors: 1.0.1
      methods: 1.1.2
      on-finished: 2.3.0
      parseurl: 1.3.2
      path-to-regexp: 0.1.7
      proxy-addr: 2.0.3
      qs: 6.5.1
      range-parser: 1.2.0
      safe-buffer: 5.1.1
      send: 0.16.2
      serve-static: 1.13.2
      setprototypeof: 1.1.0
      statuses: 1.4.0
      type-is: 1.6.16
      utils-merge: 1.0.1
      vary: 1.1.2
    dev: false
    engines:
      node: '>= 0.10.0'
    resolution:
      integrity: sha1-avilAjUNsyRuzEvs9rWjTSL37VM=
  /extend-shallow/2.0.1:
    dependencies:
      is-extendable: 0.1.1
    dev: false
    engines:
      node: '>=0.10.0'
    resolution:
      integrity: sha1-Ua99YUrZqfYQ6huvu5idaxxWiQ8=
  /extend-shallow/3.0.2:
    dependencies:
      assign-symbols: 1.0.0
      is-extendable: 1.0.1
    dev: false
    engines:
      node: '>=0.10.0'
    resolution:
      integrity: sha1-Jqcarwc7OfshJxcnRhMcJwQCjbg=
  /extend/3.0.1:
    dev: false
    resolution:
      integrity: sha1-p1Xqe8Gt/MWjHOfnYtuq3F5jZEQ=
  /external-editor/1.1.1:
    dependencies:
      extend: 3.0.1
      spawn-sync: 1.0.15
      tmp: 0.0.29
    dev: false
    resolution:
      integrity: sha1-Etew24UPf/fnCBuvQAVwAGDEYAs=
  /extglob/0.3.2:
    dependencies:
      is-extglob: 1.0.0
    dev: false
    engines:
      node: '>=0.10.0'
    resolution:
      integrity: sha1-Lhj/PS9JqydlzskCPwEdqo2DSaE=
  /extglob/2.0.4:
    dependencies:
      array-unique: 0.3.2
      define-property: 1.0.0
      expand-brackets: 2.1.4
      extend-shallow: 2.0.1
      fragment-cache: 0.2.1
      regex-not: 1.0.2
      snapdragon: 0.8.2
      to-regex: 3.0.2
    dev: false
    engines:
      node: '>=0.10.0'
    resolution:
      integrity: sha512-Nmb6QXkELsuBr24CJSkilo6UHHgbekK5UiZgfE6UHD3Eb27YC6oD+bhcT+tJ6cl8dmsgdQxnWlcry8ksBIBLpw==
  /extract-zip/1.6.7:
    dependencies:
      concat-stream: 1.6.2
      debug: 2.6.9
      mkdirp: 0.5.1
      yauzl: 2.4.1
    dev: false
    resolution:
      integrity: sha1-qEC0uK9kAyZMjbV/Txp0Mz74H+k=
  /extsprintf/1.3.0:
    dev: false
    engines:
      '0': node >=0.6.0
    resolution:
      integrity: sha1-lpGEQOMEGnpBT4xS48V06zw+HgU=
  /extsprintf/1.4.0:
    dev: false
    engines:
      '0': node >=0.6.0
    resolution:
      integrity: sha1-4mifjzVvrWLMplo6kcXfX5VRaS8=
  /fancy-log/1.3.2:
    dependencies:
      ansi-gray: 0.1.1
      color-support: 1.1.3
      time-stamp: 1.1.0
    dev: false
    engines:
      node: '>= 0.10'
    resolution:
      integrity: sha1-9BEl49hPLn2JpD0G2VjI94vha+E=
  /fast-deep-equal/1.1.0:
    dev: false
    resolution:
      integrity: sha1-wFNHeBfIa1HaqFPIHgWbcz0CNhQ=
  /fast-deep-equal/2.0.1:
    dev: false
    resolution:
      integrity: sha1-ewUhjd+WZ79/Nwv3/bLLFf3Qqkk=
  /fast-json-stable-stringify/2.0.0:
    dev: false
    resolution:
      integrity: sha1-1RQsDK7msRifh9OnYREGT4bIu/I=
  /fast-levenshtein/1.0.7:
    dev: false
    resolution:
      integrity: sha1-AXjc3uAjuSkFGTrwlZ6KdjnP3Lk=
  /fast-levenshtein/2.0.6:
    dev: false
    resolution:
      integrity: sha1-PYpcZog6FqMMqGQ+hR8Zuqd5eRc=
  /fast-safe-stringify/1.1.13:
    dev: false
    resolution:
      integrity: sha1-oB6c2cnkkXFcmKdaQtXwu9EH/3Y=
  /fastparse/1.1.1:
    dev: false
    resolution:
      integrity: sha1-0eJkOzipTXWDtHkGDmxK/8lAcfg=
  /faye-websocket/0.10.0:
    dependencies:
      websocket-driver: 0.7.0
    dev: false
    engines:
      node: '>=0.4.0'
    resolution:
      integrity: sha1-TkkvjQTftviQA1B/btvy1QHnxvQ=
  /fb-watchman/2.0.0:
    dependencies:
      bser: 2.0.0
    dev: false
    resolution:
      integrity: sha1-VOmr99+i8mzZsWNsWIwa/AXeXVg=
  /fd-slicer/1.0.1:
    dependencies:
      pend: 1.2.0
    dev: false
    resolution:
      integrity: sha1-i1vL2ewyfFBBv5qwI/1nUPEXfmU=
  /figures/1.7.0:
    dependencies:
      escape-string-regexp: 1.0.5
      object-assign: 4.1.1
    dev: false
    engines:
      node: '>=0.10.0'
    resolution:
      integrity: sha1-y+Hjr/zxzUS4DK3+0o3Hk6lwHS4=
  /filename-regex/2.0.1:
    dev: false
    engines:
      node: '>=0.10.0'
    resolution:
      integrity: sha1-wcS5vuPglyXdsQa3XB4wH+LxiyY=
  /fileset/0.2.1:
    dependencies:
      glob: 5.0.15
      minimatch: 2.0.10
    dev: false
    resolution:
      integrity: sha1-WI74lzxmI7KnbfRlEFaWuWqsgGc=
  /fileset/2.0.3:
    dependencies:
      glob: 7.0.6
      minimatch: 3.0.4
    dev: false
    resolution:
      integrity: sha1-jnVIqW08wjJ+5eZ0FocjozO7oqA=
  /fill-range/2.2.4:
    dependencies:
      is-number: 2.1.0
      isobject: 2.1.0
      randomatic: 3.0.0
      repeat-element: 1.1.2
      repeat-string: 1.6.1
    dev: false
    engines:
      node: '>=0.10.0'
    resolution:
      integrity: sha512-cnrcCbj01+j2gTG921VZPnHbjmdAf8oQV/iGeV2kZxGSyfYjjTyY79ErsK1WJWMpw6DaApEX72binqJE+/d+5Q==
  /fill-range/4.0.0:
    dependencies:
      extend-shallow: 2.0.1
      is-number: 3.0.0
      repeat-string: 1.6.1
      to-regex-range: 2.1.1
    dev: false
    engines:
      node: '>=0.10.0'
    resolution:
      integrity: sha1-1USBHUKPmOsGpj3EAtJAPDKMOPc=
  /finalhandler/1.1.0:
    dependencies:
      debug: 2.6.9
      encodeurl: 1.0.2
      escape-html: 1.0.3
      on-finished: 2.3.0
      parseurl: 1.3.2
      statuses: 1.3.1
      unpipe: 1.0.0
    dev: false
    engines:
      node: '>= 0.8'
    resolution:
      integrity: sha1-zgtoVbRYU+eRsvzGgARtiCU91/U=
  /finalhandler/1.1.1:
    dependencies:
      debug: 2.6.9
      encodeurl: 1.0.2
      escape-html: 1.0.3
      on-finished: 2.3.0
      parseurl: 1.3.2
      statuses: 1.4.0
      unpipe: 1.0.0
    dev: false
    engines:
      node: '>= 0.8'
    resolution:
      integrity: sha512-Y1GUDo39ez4aHAw7MysnUD5JzYX+WaIj8I57kO3aEPT1fFRL4sr7mjei97FgnwhAyyzRYmQZaTHb2+9uZ1dPtg==
  /find-index/0.1.1:
    dev: false
    resolution:
      integrity: sha1-Z101iyyjiS15Whq0cjL4tuLg3eQ=
  /find-up/1.1.2:
    dependencies:
      path-exists: 2.1.0
      pinkie-promise: 2.0.1
    dev: false
    engines:
      node: '>=0.10.0'
    resolution:
      integrity: sha1-ay6YIrGizgpgq2TWEOzK1TyyTQ8=
  /find-up/2.1.0:
    dependencies:
      locate-path: 2.0.0
    dev: false
    engines:
      node: '>=4'
    resolution:
      integrity: sha1-RdG35QbHF93UgndaK3eSCjwMV6c=
  /findup-sync/2.0.0:
    dependencies:
      detect-file: 1.0.0
      is-glob: 3.1.0
      micromatch: 3.1.10
      resolve-dir: 1.0.1
    dev: false
    engines:
      node: '>= 0.10'
    resolution:
      integrity: sha1-kyaxSIwi0aYIhlCoaQGy2akKLLw=
  /fined/1.1.0:
    dependencies:
      expand-tilde: 2.0.2
      is-plain-object: 2.0.4
      object.defaults: 1.1.0
      object.pick: 1.3.0
      parse-filepath: 1.0.2
    dev: false
    engines:
      node: '>= 0.10'
    resolution:
      integrity: sha1-s33IRLdqL15wgeiE98CuNE8VNHY=
  /first-chunk-stream/1.0.0:
    dev: false
    engines:
      node: '>=0.10.0'
    resolution:
      integrity: sha1-Wb+1DNkF9g18OUzT2ayqtOatk04=
  /flagged-respawn/1.0.0:
    dev: false
    engines:
      node: '>= 0.8.0'
    resolution:
      integrity: sha1-Tnmumy6zi/hrO7Vr8+ClaqX8q9c=
  /follow-redirects/1.5.0:
    dependencies:
      debug: 3.1.0
    dev: false
    engines:
      node: '>=4.0'
    resolution:
      integrity: sha512-fdrt472/9qQ6Kgjvb935ig6vJCuofpBUD14f9Vb+SLlm7xIe4Qva5gey8EKtv8lp7ahE1wilg3xL1znpVGtZIA==
  /for-in/1.0.2:
    dev: false
    engines:
      node: '>=0.10.0'
    resolution:
      integrity: sha1-gQaNKVqBQuwKxybG4iAMMPttXoA=
  /for-own/0.1.5:
    dependencies:
      for-in: 1.0.2
    dev: false
    engines:
      node: '>=0.10.0'
    resolution:
      integrity: sha1-UmXGgaTylNq78XyVCbZ2OqhFEM4=
  /for-own/1.0.0:
    dependencies:
      for-in: 1.0.2
    dev: false
    engines:
      node: '>=0.10.0'
    resolution:
      integrity: sha1-xjMy9BXO3EsE2/5wz4NklMU8tEs=
  /foreach/2.0.5:
    dev: false
    resolution:
      integrity: sha1-C+4AUBiusmDQo6865ljdATbsG5k=
  /forever-agent/0.6.1:
    dev: false
    resolution:
      integrity: sha1-+8cfDEGt6zf5bFd60e1C2P2sypE=
  /fork-stream/0.0.4:
    dev: false
    resolution:
      integrity: sha1-24Sfznf2cIpfjzhq5TOgkHtUrnA=
  /form-data/2.1.4:
    dependencies:
      asynckit: 0.4.0
      combined-stream: 1.0.6
      mime-types: 2.1.18
    dev: false
    engines:
      node: '>= 0.12'
    resolution:
      integrity: sha1-M8GDrPGTJ27KqYFDpp6Uv+4XUNE=
  /form-data/2.3.2:
    dependencies:
      asynckit: 0.4.0
      combined-stream: 1.0.6
      mime-types: 2.1.18
    dev: false
    engines:
      node: '>= 0.12'
    resolution:
      integrity: sha1-SXBJi+YEwgwAXU9cI67NIda0kJk=
  /formatio/1.1.1:
    dependencies:
      samsam: 1.1.3
    deprecated: This package is unmaintained. Use @sinonjs/formatio instead
    dev: false
    resolution:
      integrity: sha1-XtPM1jZVEJc4NGXZlhmRAOhhYek=
  /forwarded/0.1.2:
    dev: false
    engines:
      node: '>= 0.6'
    resolution:
      integrity: sha1-mMI9qxF1ZXuMBXPozszZGw/xjIQ=
  /fragment-cache/0.2.1:
    dependencies:
      map-cache: 0.2.2
    dev: false
    engines:
      node: '>=0.10.0'
    resolution:
      integrity: sha1-QpD60n8T6Jvn8zeZxrxaCr//DRk=
  /fresh/0.3.0:
    dev: false
    engines:
      node: '>= 0.6'
    resolution:
      integrity: sha1-ZR+DjiJCTnVm3hYdg1jKoZn4PU8=
  /fresh/0.5.2:
    dev: false
    engines:
      node: '>= 0.6'
    resolution:
      integrity: sha1-PYyt2Q2XZWn6g1qx+OSyOhBWBac=
  /from/0.1.7:
    dev: false
    resolution:
      integrity: sha1-g8YK/Fi5xWmXAH7Rp2izqzA6RP4=
  /fs-extra/1.0.0:
    dependencies:
      graceful-fs: 4.1.11
      jsonfile: 2.4.0
      klaw: 1.3.1
    dev: false
    resolution:
      integrity: sha1-zTzl9+fLYUWIP8rjGR6Yd/hYeVA=
  /fs-extra/5.0.0:
    dependencies:
      graceful-fs: 4.1.11
      jsonfile: 4.0.0
      universalify: 0.1.1
    dev: false
    resolution:
      integrity: sha512-66Pm4RYbjzdyeuqudYqhFiNBbCIuI9kgRqLPSHIlXHidW8NIQtVdkM1yeZ4lXwuhbTETv3EUGMNHAAw6hiundQ==
  /fs-minipass/1.2.5:
    dependencies:
      minipass: 2.3.3
    dev: false
    resolution:
      integrity: sha512-JhBl0skXjUPCFH7x6x61gQxrKyXsxB5gcgePLZCwfyCGGsTISMoIeObbrvVeP6Xmyaudw4TT43qV2Gz+iyd2oQ==
  /fs.realpath/1.0.0:
    dev: false
    resolution:
      integrity: sha1-FQStJSMVjKpA20onh8sBQRmU6k8=
  /fsevents/1.2.4:
    bundledDependencies:
      - node-pre-gyp
    dependencies:
      nan: 2.10.0
    dev: false
    engines:
      node: '>=0.8.0'
    optional: true
    requiresBuild: true
    resolution:
      integrity: sha512-z8H8/diyk76B7q5wg+Ud0+CqzcAF3mBBI/bA5ne5zrRUUIvNkJY//D3BqyH571KuAC4Nr7Rw7CjWX4r0y9DvNg==
  /fstream/1.0.11:
    dependencies:
      graceful-fs: 4.1.11
      inherits: 2.0.3
      mkdirp: 0.5.1
      rimraf: 2.5.4
    dev: false
    engines:
      node: '>=0.6'
    resolution:
      integrity: sha1-XB+x8RdHcRTwYyoOtLcbPLD9MXE=
  /function-bind/1.1.1:
    dev: false
    resolution:
      integrity: sha512-yIovAzMX49sF8Yl58fSCWJ5svSLuaibPxXQJFLmBObTuCr0Mf1KiPopGM9NiFjiYBCbfaa2Fh6breQ6ANVTI0A==
  /gauge/2.7.4:
    dependencies:
      aproba: 1.2.0
      console-control-strings: 1.1.0
      has-unicode: 2.0.1
      object-assign: 4.1.1
      signal-exit: 3.0.2
      string-width: 1.0.2
      strip-ansi: 3.0.1
      wide-align: 1.1.3
    dev: false
    resolution:
      integrity: sha1-LANAXHU4w51+s3sxcCLjJfsBi/c=
  /gaze/0.5.2:
    dependencies:
      globule: 0.1.0
    dev: false
    engines:
      node: '>= 0.8.0'
    resolution:
      integrity: sha1-QLcJU30k0dRXZ9takIaJ3+aaxE8=
  /gaze/1.1.3:
    dependencies:
      globule: 1.2.1
    dev: false
    engines:
      node: '>= 4.0.0'
    resolution:
      integrity: sha512-BRdNm8hbWzFzWHERTrejLqwHDfS4GibPoq5wjTPIoJHoBtKGPg3xAFfxmM+9ztbXelxcf2hwQcaz1PtmFeue8g==
  /generate-function/2.0.0:
    dev: false
    resolution:
      integrity: sha1-aFj+fAlpt9TpCTM3ZHrHn2DfvnQ=
  /generate-object-property/1.2.0:
    dependencies:
      is-property: 1.0.2
    dev: false
    resolution:
      integrity: sha1-nA4cQDCM6AT0eDYYuTf6iPmdUNA=
  /generic-names/1.0.3:
    dependencies:
      loader-utils: 0.2.17
    dev: false
    resolution:
      integrity: sha1-LXhqEhruUIh2eWk56OO/+DbCCRc=
  /get-caller-file/1.0.2:
    dev: false
    resolution:
      integrity: sha1-9wLmMSfn4jHBYKgMFVSstw1QR+U=
  /get-stdin/4.0.1:
    dev: false
    engines:
      node: '>=0.10.0'
    resolution:
      integrity: sha1-uWjGsKBDhDJJAui/Gl3zJXmkUP4=
  /get-stream/3.0.0:
    dev: false
    engines:
      node: '>=4'
    resolution:
      integrity: sha1-jpQ9E1jcN1VQVOy+LtsFqhdO3hQ=
  /get-value/2.0.6:
    dev: false
    engines:
      node: '>=0.10.0'
    resolution:
      integrity: sha1-3BXKHGcjh8p2vTesCjlbogQqLCg=
  /getpass/0.1.7:
    dependencies:
      assert-plus: 1.0.0
    dev: false
    resolution:
      integrity: sha1-Xv+OPmhNVprkyysSgmBOi6YhSfo=
  /git-repo-info/1.1.4:
    dev: false
    resolution:
      integrity: sha1-E0n6OIinZh6h/2OgR8L/Q7PglgI=
  /glob-base/0.3.0:
    dependencies:
      glob-parent: 2.0.0
      is-glob: 2.0.1
    dev: false
    engines:
      node: '>=0.10.0'
    resolution:
      integrity: sha1-27Fk9iIbHAscz4Kuoyi0l98Oo8Q=
  /glob-escape/0.0.2:
    dev: false
    engines:
      node: '>= 0.10'
    resolution:
      integrity: sha1-nCf3gh7RwTd1gvPv2VWOP2dWKO0=
  /glob-parent/2.0.0:
    dependencies:
      is-glob: 2.0.1
    dev: false
    resolution:
      integrity: sha1-gTg9ctsFT8zPUzbaqQLxgvbtuyg=
  /glob-parent/3.1.0:
    dependencies:
      is-glob: 3.1.0
      path-dirname: 1.0.2
    dev: false
    resolution:
      integrity: sha1-nmr2KZ2NO9K9QEMIMr0RPfkGxa4=
  /glob-stream/3.1.18:
    dependencies:
      glob: 4.5.3
      glob2base: 0.0.12
      minimatch: 2.0.10
      ordered-read-streams: 0.1.0
      through2: 0.6.5
      unique-stream: 1.0.0
    dev: false
    engines:
      node: '>= 0.9'
    resolution:
      integrity: sha1-kXCl8St5Awb9/lmPMT+PeVT9FDs=
  /glob-stream/5.3.5:
    dependencies:
      extend: 3.0.1
      glob: 5.0.15
      glob-parent: 3.1.0
      micromatch: 2.3.11
      ordered-read-streams: 0.3.0
      through2: 0.6.5
      to-absolute-glob: 0.1.1
      unique-stream: 2.2.1
    dev: false
    engines:
      node: '>= 0.10'
    resolution:
      integrity: sha1-pVZlqajM3EGRWofHAeMtTgFvrSI=
  /glob-watcher/0.0.6:
    dependencies:
      gaze: 0.5.2
    dev: false
    engines:
      node: '>= 0.9'
    resolution:
      integrity: sha1-uVtKjfdLOcgymLDAXJeLTZo7cQs=
  /glob/3.1.21:
    dependencies:
      graceful-fs: 1.2.3
      inherits: 1.0.2
      minimatch: 0.2.14
    dev: false
    resolution:
      integrity: sha1-0p4KBV3qUTj00H7UDomC6DwgZs0=
  /glob/3.2.11:
    dependencies:
      inherits: 2.0.3
      minimatch: 0.3.0
    dev: false
    resolution:
      integrity: sha1-Spc/Y1uRkPcV0QmH1cAP0oFevj0=
  /glob/4.5.3:
    dependencies:
      inflight: 1.0.6
      inherits: 2.0.3
      minimatch: 2.0.10
      once: 1.4.0
    dev: false
    resolution:
      integrity: sha1-xstz0yJsHv7wTePFbQEvAzd+4V8=
  /glob/5.0.15:
    dependencies:
      inflight: 1.0.6
      inherits: 2.0.3
      minimatch: 3.0.4
      once: 1.4.0
      path-is-absolute: 1.0.1
    dev: false
    resolution:
      integrity: sha1-G8k2ueAvSmA/zCIuz3Yz0wuLk7E=
  /glob/6.0.4:
    dependencies:
      inflight: 1.0.6
      inherits: 2.0.3
      minimatch: 3.0.4
      once: 1.4.0
      path-is-absolute: 1.0.1
    dev: false
    resolution:
      integrity: sha1-DwiGD2oVUSey+t1PnOJLGqtuTSI=
  /glob/7.0.6:
    dependencies:
      fs.realpath: 1.0.0
      inflight: 1.0.6
      inherits: 2.0.3
      minimatch: 3.0.4
      once: 1.4.0
      path-is-absolute: 1.0.1
    dev: false
    resolution:
      integrity: sha1-IRuvr0nlJbjNkyYNFKsTYVKz9Xo=
  /glob/7.1.1:
    dependencies:
      fs.realpath: 1.0.0
      inflight: 1.0.6
      inherits: 2.0.3
      minimatch: 3.0.4
      once: 1.4.0
      path-is-absolute: 1.0.1
    dev: false
    resolution:
      integrity: sha1-gFIR3wT6rxxjo2ADBs31reULLsg=
  /glob/7.1.2:
    dependencies:
      fs.realpath: 1.0.0
      inflight: 1.0.6
      inherits: 2.0.3
      minimatch: 3.0.4
      once: 1.4.0
      path-is-absolute: 1.0.1
    dev: false
    resolution:
      integrity: sha512-MJTUg1kjuLeQCJ+ccE4Vpa6kKVXkPYJ2mOCQyUuKLcLQsdrMCpBPUi8qVE6+YuaJkozeA9NusTAw3hLr8Xe5EQ==
  /glob2base/0.0.12:
    dependencies:
      find-index: 0.1.1
    dev: false
    engines:
      node: '>= 0.10'
    resolution:
      integrity: sha1-nUGbPijxLoOjYhZKJ3BVkiycDVY=
  /global-modules/1.0.0:
    dependencies:
      global-prefix: 1.0.2
      is-windows: 1.0.2
      resolve-dir: 1.0.1
    dev: false
    engines:
      node: '>=0.10.0'
    resolution:
      integrity: sha512-sKzpEkf11GpOFuw0Zzjzmt4B4UZwjOcG757PPvrfhxcLFbq0wpsgpOqxpxtxFiCG4DtG93M6XRVbF2oGdev7bg==
  /global-prefix/1.0.2:
    dependencies:
      expand-tilde: 2.0.2
      homedir-polyfill: 1.0.1
      ini: 1.3.5
      is-windows: 1.0.2
      which: 1.3.1
    dev: false
    engines:
      node: '>=0.10.0'
    resolution:
      integrity: sha1-2/dDxsFJklk8ZVVoy2btMsASLr4=
  /globals/9.18.0:
    dev: false
    engines:
      node: '>=0.10.0'
    resolution:
      integrity: sha512-S0nG3CLEQiY/ILxqtztTWH/3iRRdyBLw6KMDxnKMchrtbj2OFmehVh0WUCfW3DUrIgx/qFrJPICrq4Z4sTR9UQ==
  /globby/5.0.0:
    dependencies:
      array-union: 1.0.2
      arrify: 1.0.1
      glob: 7.0.6
      object-assign: 4.1.1
      pify: 2.3.0
      pinkie-promise: 2.0.1
    dev: false
    engines:
      node: '>=0.10.0'
    resolution:
      integrity: sha1-69hGZ8oNuzMLmbz8aOrCvFQ3Dg0=
  /globule/0.1.0:
    dependencies:
      glob: 3.1.21
      lodash: 1.0.2
      minimatch: 0.2.14
    dev: false
    engines:
      node: '>= 0.8.0'
    resolution:
      integrity: sha1-2cjt3h2nnRJaFRt5UzuXhnY0auU=
  /globule/1.2.1:
    dependencies:
      glob: 7.1.2
      lodash: 4.17.10
      minimatch: 3.0.4
    dev: false
    engines:
      node: '>= 0.10'
    resolution:
      integrity: sha512-g7QtgWF4uYSL5/dn71WxubOrS7JVGCnFPEnoeChJmBnyR9Mw8nGoEwOgJL/RC2Te0WhbsEUCejfH8SZNJ+adYQ==
  /glogg/1.0.1:
    dependencies:
      sparkles: 1.0.1
    dev: false
    engines:
      node: '>= 0.10'
    resolution:
      integrity: sha512-ynYqXLoluBKf9XGR1gA59yEJisIL7YHEH4xr3ZziHB5/yl4qWfaK8Js9jGe6gBGCSCKVqiyO30WnRZADvemUNw==
  /graceful-fs/1.2.3:
    deprecated: please upgrade to graceful-fs 4 for compatibility with current and future versions of Node.js
    dev: false
    engines:
      node: '>=0.4.0'
    resolution:
      integrity: sha1-FaSAaldUfLLS2/J/QuiajDRRs2Q=
  /graceful-fs/3.0.11:
    dependencies:
      natives: 1.1.4
    deprecated: please upgrade to graceful-fs 4 for compatibility with current and future versions of Node.js
    dev: false
    engines:
      node: '>=0.4.0'
    resolution:
      integrity: sha1-dhPHeKGv6mLyXGMKCG1/Osu92Bg=
  /graceful-fs/4.1.11:
    dev: false
    engines:
      node: '>=0.4.0'
    resolution:
      integrity: sha1-Dovf5NHduIVNZOBOp8AOKgJuVlg=
  /graceful-readlink/1.0.1:
    dev: false
    resolution:
      integrity: sha1-TK+tdrxi8C+gObL5Tpo906ORpyU=
  /growl/1.9.2:
    dev: false
    resolution:
      integrity: sha1-Dqd0NxXbjY3ixe3hd14bRayFwC8=
  /growly/1.3.0:
    dev: false
    resolution:
      integrity: sha1-8QdIy+dq+WS3yWyTxrzCivEgwIE=
  /gulp-cache/0.4.6:
    dependencies:
      bluebird: 3.5.1
      cache-swap: 0.3.0
      gulp-util: 3.0.8
      object-assign: 4.1.1
      object.omit: 2.0.1
      object.pick: 1.3.0
      readable-stream: 2.3.6
      try-json-parse: 0.1.1
      vinyl: 1.2.0
    dev: false
    resolution:
      integrity: sha1-LQO1LbT2pVOuHVvvAeSD6Qfp95Y=
  /gulp-changed/1.3.2:
    dependencies:
      gulp-util: 3.0.8
      through2: 2.0.3
    dev: false
    engines:
      node: '>=0.10.0'
    resolution:
      integrity: sha1-nvyNMl+YBcx2aP3059YNSxQQ8s8=
  /gulp-clean-css/3.0.4:
    dependencies:
      clean-css: 4.1.11
      gulp-util: 3.0.8
      through2: 2.0.3
      vinyl-sourcemaps-apply: 0.2.1
    dev: false
    resolution:
      integrity: sha1-DFrY0EVAfIjzwrnwNXCWOWfc/VQ=
  /gulp-clip-empty-files/0.1.2:
    dependencies:
      through2: 2.0.3
    dev: false
    engines:
      node: '>=0.10.0'
    resolution:
      integrity: sha1-vumATiU7vaVc+8Em6NuuZDPtzMg=
  /gulp-clone/1.0.0:
    dependencies:
      gulp-util: 2.2.20
      through2: 0.4.2
    dev: false
    resolution:
      integrity: sha1-mubGVr2cTzae6AXu9WV4a8gQBbA=
  /gulp-connect/5.5.0:
    dependencies:
      ansi-colors: 1.1.0
      connect: 3.6.6
      connect-livereload: 0.5.4
      event-stream: 3.3.4
      fancy-log: 1.3.2
      send: 0.13.2
      serve-index: 1.9.1
      serve-static: 1.13.2
      tiny-lr: 0.2.1
    dev: false
    engines:
      node: '>=0.10.0'
    resolution:
      integrity: sha512-oRBLjw/4EVaZb8g8OcxOVdGD8ZXYrRiWKcNxlrGjxb/6Cp0GDdqw7ieX7D8xJrQS7sbXT+G94u63pMJF3MMjQA==
  /gulp-decomment/0.1.3:
    dependencies:
      decomment: 0.8.8
      gulp-util: 3.0.8
      through2: 2.0.3
    dev: false
    resolution:
      integrity: sha1-q6CMjhbzh3bQhtNuMV8ZpbGjFjU=
  /gulp-flatten/0.2.0:
    dependencies:
      gulp-util: 3.0.8
      through2: 2.0.3
    dev: false
    engines:
      node: '>=0.10'
    resolution:
      integrity: sha1-iS1RfjjXkA/UVM+aHgIQMA6S6wY=
  /gulp-if/2.0.2:
    dependencies:
      gulp-match: 1.0.3
      ternary-stream: 2.0.1
      through2: 2.0.3
    dev: false
    engines:
      node: '>= 0.10.0'
    resolution:
      integrity: sha1-pJe351cwBQQcqivIt92jyARE1ik=
  /gulp-istanbul/0.10.4:
    dependencies:
      gulp-util: 3.0.8
      istanbul: 0.4.5
      istanbul-threshold-checker: 0.1.0
      lodash: 4.15.0
      through2: 2.0.3
    dev: false
    resolution:
      integrity: sha1-Kyoby+uWpix45pgh0QTW/KMu+wk=
  /gulp-karma/0.0.5:
    dependencies:
      event-stream: 3.0.20
      gulp-util: 2.2.20
      optimist: 0.6.1
      xtend: 2.1.2
    dev: false
    engines:
      node: '>=0.6'
    peerDependencies:
      karma: '>=0.10 <=0.13'
    resolution:
      integrity: sha1-RLoZejEFTlyXOlujOUITwUKAOVg=
  /gulp-karma/0.0.5/karma@0.13.22:
    dependencies:
      event-stream: 3.0.20
      gulp-util: 2.2.20
      karma: 0.13.22
      optimist: 0.6.1
      xtend: 2.1.2
    dev: false
    engines:
      node: '>=0.6'
    id: registry.npmjs.org/gulp-karma/0.0.5
    peerDependencies:
      karma: '>=0.10 <=0.13'
    resolution:
      integrity: sha1-RLoZejEFTlyXOlujOUITwUKAOVg=
  /gulp-match/1.0.3:
    dependencies:
      minimatch: 3.0.4
    dev: false
    engines:
      node: '>= 0.10.0'
    resolution:
      integrity: sha1-kcfA1/Kb7NZgbVfYCn+Hdqh6uo4=
  /gulp-mocha/2.2.0:
    dependencies:
      gulp-util: 3.0.8
      mocha: 2.5.3
      plur: 2.1.2
      resolve-from: 1.0.1
      temp: 0.8.3
      through: 2.3.8
    dev: false
    engines:
      node: '>=0.10.0'
    resolution:
      integrity: sha1-HOXrpLlLQMdDav7DxJgsjuqJQZI=
  /gulp-open/2.0.0:
    dependencies:
      colors: 1.2.5
      gulp-util: 3.0.8
      open: 0.0.5
      through2: 2.0.3
    dev: false
    engines:
      node: '>= 0.9.0'
    resolution:
      integrity: sha1-oW9n6VzqiyBhtjo7jDibxVm44c4=
  /gulp-plumber/1.1.0:
    dependencies:
      gulp-util: 3.0.8
      through2: 2.0.3
    dev: false
    engines:
      node: '>=0.10'
      npm: '>=1.2.10'
    resolution:
      integrity: sha1-8SF2wtBCL2AwbCQv/2oBo5T6ugk=
  /gulp-postcss/6.3.0:
    dependencies:
      gulp-util: 3.0.8
      postcss: 5.2.18
      postcss-load-config: 1.2.0
      vinyl-sourcemaps-apply: 0.2.1
    dev: false
    resolution:
      integrity: sha1-M+6XI+WcMC8z1wf8S3OYsQ8DK/8=
  /gulp-replace/0.5.4:
    dependencies:
      istextorbinary: 1.0.2
      readable-stream: 2.3.6
      replacestream: 4.0.3
    dev: false
    engines:
      node: '>=0.10'
    resolution:
      integrity: sha1-aaZ5FLvRPFYr/xT1BKQDeWqg2qk=
  /gulp-sass/3.1.0:
    dependencies:
      gulp-util: 3.0.8
      lodash.clonedeep: 4.5.0
      node-sass: 4.9.0
      through2: 2.0.3
      vinyl-sourcemaps-apply: 0.2.1
    dev: false
    resolution:
      integrity: sha1-U9xLaKH13f5EJKtMJHZVJpqLdLc=
  /gulp-sourcemaps/1.6.0:
    dependencies:
      convert-source-map: 1.5.1
      graceful-fs: 4.1.11
      strip-bom: 2.0.0
      through2: 2.0.3
      vinyl: 1.2.0
    dev: false
    resolution:
      integrity: sha1-uG/zSdgBzrVuHZ59x7vLS33uYAw=
  /gulp-sourcemaps/2.6.4:
    dependencies:
      '@gulp-sourcemaps/identity-map': 1.0.1
      '@gulp-sourcemaps/map-sources': 1.0.0
      acorn: 5.6.2
      convert-source-map: 1.5.1
      css: 2.2.3
      debug-fabulous: 1.1.0
      detect-newline: 2.1.0
      graceful-fs: 4.1.11
      source-map: 0.6.1
      strip-bom-string: 1.0.0
      through2: 2.0.3
    dev: false
    engines:
      node: '>=4'
    resolution:
      integrity: sha1-y7IAhFCxvM5s0jv5gze+dRv24wo=
  /gulp-texttojs/1.0.3:
    dependencies:
      lodash: 2.4.2
      node.extend: 1.1.6
      through2: 0.4.2
    dev: false
    engines:
      node: '>=0.10.0'
    resolution:
      integrity: sha1-SIWgEDXrQfNiPEzADP21Ci+tl3Q=
  /gulp-typescript/3.1.7:
    dependencies:
      gulp-util: 3.0.8
      source-map: 0.5.7
      through2: 2.0.3
      vinyl-fs: 2.4.4
    dev: false
    peerDependencies:
      typescript: ~2.0.3 || >=2.0.0-dev || >=2.1.0-dev || >=2.2.0-dev || >=2.3.0-dev || >=2.4.0-dev
    resolution:
      integrity: sha1-2IYAqRQVPxHAnJpcqMJWHsdaSXg=
  /gulp-typescript/3.1.7/typescript@2.4.2:
    dependencies:
      gulp-util: 3.0.8
      source-map: 0.5.7
      through2: 2.0.3
      typescript: 2.4.2
      vinyl-fs: 2.4.4
    dev: false
    id: registry.npmjs.org/gulp-typescript/3.1.7
    peerDependencies:
      typescript: ~2.0.3 || >=2.0.0-dev || >=2.1.0-dev || >=2.2.0-dev || >=2.3.0-dev || >=2.4.0-dev
    resolution:
      integrity: sha1-2IYAqRQVPxHAnJpcqMJWHsdaSXg=
  /gulp-util/2.2.20:
    dependencies:
      chalk: 0.5.1
      dateformat: 1.0.12
      lodash._reinterpolate: 2.4.1
      lodash.template: 2.4.1
      minimist: 0.2.0
      multipipe: 0.1.2
      through2: 0.5.1
      vinyl: 0.2.3
    deprecated: 'gulp-util is deprecated - replace it, following the guidelines at https://medium.com/gulpjs/gulp-util-ca3b1f9f9ac5'
    dev: false
    engines:
      node: '>= 0.9'
    resolution:
      integrity: sha1-1xRuVyiRC9jwR6awseVJvCLb1kw=
  /gulp-util/3.0.8:
    dependencies:
      array-differ: 1.0.0
      array-uniq: 1.0.3
      beeper: 1.1.1
      chalk: 1.1.3
      dateformat: 2.2.0
      fancy-log: 1.3.2
      gulplog: 1.0.0
      has-gulplog: 0.1.0
      lodash._reescape: 3.0.0
      lodash._reevaluate: 3.0.0
      lodash._reinterpolate: 3.0.0
      lodash.template: 3.6.2
      minimist: 1.2.0
      multipipe: 0.1.2
      object-assign: 3.0.0
      replace-ext: 0.0.1
      through2: 2.0.3
      vinyl: 0.5.3
    deprecated: 'gulp-util is deprecated - replace it, following the guidelines at https://medium.com/gulpjs/gulp-util-ca3b1f9f9ac5'
    dev: false
    engines:
      node: '>=0.10'
    resolution:
      integrity: sha1-AFTh50RQLifATBh8PsxQXdVLu08=
  /gulp/3.9.1:
    dependencies:
      archy: 1.0.0
      chalk: 1.1.3
      deprecated: 0.0.1
      gulp-util: 3.0.8
      interpret: 1.1.0
      liftoff: 2.5.0
      minimist: 1.2.0
      orchestrator: 0.3.8
      pretty-hrtime: 1.0.3
      semver: 4.3.6
      tildify: 1.2.0
      v8flags: 2.1.1
      vinyl-fs: 0.3.14
    dev: false
    engines:
      node: '>= 0.9'
    resolution:
      integrity: sha1-VxzkWSjdQK9lFPxAEYZgFsE4RbQ=
  /gulplog/1.0.0:
    dependencies:
      glogg: 1.0.1
    dev: false
    engines:
      node: '>= 0.10'
    resolution:
      integrity: sha1-4oxNRdBey77YGDY86PnFkmIp/+U=
  /handlebars/4.0.11:
    dependencies:
      async: 1.5.2
      optimist: 0.6.1
      source-map: 0.4.4
    dev: false
    engines:
      node: '>=0.4.7'
    optionalDependencies:
      uglify-js: 2.8.29
    resolution:
      integrity: sha1-Ywo13+ApS8KB7a5v/F0yn8eYLcw=
  /har-schema/2.0.0:
    dev: false
    engines:
      node: '>=4'
    resolution:
      integrity: sha1-qUwiJOvKwEeCoNkDVSHyRzW37JI=
  /har-validator/2.0.6:
    dependencies:
      chalk: 1.1.3
      commander: 2.15.1
      is-my-json-valid: 2.17.2
      pinkie-promise: 2.0.1
    dev: false
    engines:
      node: '>=0.10'
    resolution:
      integrity: sha1-zcvAgYgmWtEZtqWnyKtw7s+10n0=
  /har-validator/5.0.3:
    dependencies:
      ajv: 5.2.2
      har-schema: 2.0.0
    dev: false
    engines:
      node: '>=4'
    resolution:
      integrity: sha1-ukAsJmGU8VlW7xXg/PJCmT9qff0=
  /has-ansi/0.1.0:
    dependencies:
      ansi-regex: 0.2.1
    dev: false
    engines:
      node: '>=0.10.0'
    resolution:
      integrity: sha1-hPJlqujA5qiKEtcCKJS3VoiUxi4=
  /has-ansi/2.0.0:
    dependencies:
      ansi-regex: 2.1.1
    dev: false
    engines:
      node: '>=0.10.0'
    resolution:
      integrity: sha1-NPUEnOHs3ysGSa8+8k5F7TVBbZE=
  /has-binary/0.1.7:
    dependencies:
      isarray: 0.0.1
    dev: false
    resolution:
      integrity: sha1-aOYesWIQyVRaClzOBqhzkS/h5ow=
  /has-cors/1.1.0:
    dev: false
    resolution:
      integrity: sha1-XkdHk/fqmEPRu5nCPu9J/xJv/zk=
  /has-flag/1.0.0:
    dev: false
    engines:
      node: '>=0.10.0'
    resolution:
      integrity: sha1-nZ55MWXOAXoA8AQYxD+UKnsdEfo=
  /has-flag/2.0.0:
    dev: false
    engines:
      node: '>=0.10.0'
    resolution:
      integrity: sha1-6CB68cx7MNRGzHC3NLXovhj4jVE=
  /has-flag/3.0.0:
    dev: false
    engines:
      node: '>=4'
    resolution:
      integrity: sha1-tdRU3CGZriJWmfNGfloH87lVuv0=
  /has-gulplog/0.1.0:
    dependencies:
      sparkles: 1.0.1
    dev: false
    engines:
      node: '>= 0.10'
    resolution:
      integrity: sha1-ZBTIKRNpfaUVkDl9r7EvIpZ4Ec4=
  /has-unicode/2.0.1:
    dev: false
    resolution:
      integrity: sha1-4Ob+aijPUROIVeCG0Wkedx3iqLk=
  /has-value/0.3.1:
    dependencies:
      get-value: 2.0.6
      has-values: 0.1.4
      isobject: 2.1.0
    dev: false
    engines:
      node: '>=0.10.0'
    resolution:
      integrity: sha1-ex9YutpiyoJ+wKIHgCVlSEWZXh8=
  /has-value/1.0.0:
    dependencies:
      get-value: 2.0.6
      has-values: 1.0.0
      isobject: 3.0.1
    dev: false
    engines:
      node: '>=0.10.0'
    resolution:
      integrity: sha1-GLKB2lhbHFxR3vJMkw7SmgvmsXc=
  /has-values/0.1.4:
    dev: false
    engines:
      node: '>=0.10.0'
    resolution:
      integrity: sha1-bWHeldkd/Km5oCCJrThL/49it3E=
  /has-values/1.0.0:
    dependencies:
      is-number: 3.0.0
      kind-of: 4.0.0
    dev: false
    engines:
      node: '>=0.10.0'
    resolution:
      integrity: sha1-lbC2P+whRmGab+V/51Yo1aOe/k8=
  /has/1.0.3:
    dependencies:
      function-bind: 1.1.1
    dev: false
    engines:
      node: '>= 0.4.0'
    resolution:
      integrity: sha512-f2dvO0VU6Oej7RkWJGrehjbzMAjFp5/VKPp5tTpWIV4JHHZK1/BxbFRtf/siA2SWTe09caDmVtYYzWEIbBS4zw==
  /hash-base/3.0.4:
    dependencies:
      inherits: 2.0.3
      safe-buffer: 5.1.2
    dev: false
    engines:
      node: '>=4'
    resolution:
      integrity: sha1-X8hoaEfs1zSZQDMZprCj8/auSRg=
  /hash.js/1.1.3:
    dependencies:
      inherits: 2.0.3
      minimalistic-assert: 1.0.1
    dev: false
    resolution:
      integrity: sha512-/UETyP0W22QILqS+6HowevwhEFJ3MBJnwTf75Qob9Wz9t0DPuisL8kW8YZMK62dHAKE1c1p+gY1TtOLY+USEHA==
  /hasha/2.2.0:
    dependencies:
      is-stream: 1.1.0
      pinkie-promise: 2.0.1
    dev: false
    engines:
      node: '>=0.10.0'
    resolution:
      integrity: sha1-eNfL/B5tZjA/55g3NlmEUXsvbuE=
  /hawk/3.1.3:
    dependencies:
      boom: 2.10.1
      cryptiles: 2.0.5
      hoek: 2.16.3
      sntp: 1.0.9
    dev: false
    engines:
      node: '>=0.10.32'
    resolution:
      integrity: sha1-B4REvXwWQLD+VA0sm3PVlnjo4cQ=
  /hmac-drbg/1.0.1:
    dependencies:
      hash.js: 1.1.3
      minimalistic-assert: 1.0.1
      minimalistic-crypto-utils: 1.0.1
    dev: false
    resolution:
      integrity: sha1-0nRXAQJabHdabFRXk+1QL8DGSaE=
  /hoek/2.16.3:
    dev: false
    engines:
      node: '>=0.10.40'
    resolution:
      integrity: sha1-ILt0A9POo5jpHcRxCo/xuCdKJe0=
  /home-or-tmp/2.0.0:
    dependencies:
      os-homedir: 1.0.2
      os-tmpdir: 1.0.2
    dev: false
    engines:
      node: '>=0.10.0'
    resolution:
      integrity: sha1-42w/LSyufXRqhX440Y1fMqeILbg=
  /homedir-polyfill/1.0.1:
    dependencies:
      parse-passwd: 1.0.0
    dev: false
    engines:
      node: '>=0.10.0'
    resolution:
      integrity: sha1-TCu8inWJmP7r9e1oWA921GdotLw=
  /hosted-git-info/2.6.0:
    dev: false
    engines:
      node: '>=4'
    resolution:
      integrity: sha512-lIbgIIQA3lz5XaB6vxakj6sDHADJiZadYEJB+FgA+C4nubM1NwcuvUr9EJPmnH1skZqpqUzWborWo8EIUi0Sdw==
  /html-encoding-sniffer/1.0.2:
    dependencies:
      whatwg-encoding: 1.0.3
    dev: false
    resolution:
      integrity: sha512-71lZziiDnsuabfdYiUeWdCVyKuqwWi23L8YeIgV9jSSZHCtb6wB1BKWooH7L3tn4/FuZJMVWyNaIDr4RGmaSYw==
  /http-errors/1.3.1:
    dependencies:
      inherits: 2.0.3
      statuses: 1.5.0
    dev: false
    engines:
      node: '>= 0.6'
    resolution:
      integrity: sha1-GX4izevUGYWF6GlO9nhhl7ke2UI=
  /http-errors/1.6.2:
    dependencies:
      depd: 1.1.1
      inherits: 2.0.3
      setprototypeof: 1.0.3
      statuses: 1.5.0
    dev: false
    engines:
      node: '>= 0.6'
    resolution:
      integrity: sha1-CgAsyFcHGSp+eUbO7cERVfYOxzY=
  /http-errors/1.6.3:
    dependencies:
      depd: 1.1.2
      inherits: 2.0.3
      setprototypeof: 1.1.0
      statuses: 1.5.0
    dev: false
    engines:
      node: '>= 0.6'
    resolution:
      integrity: sha1-i1VoC7S+KDoLW/TqLjhYC+HZMg0=
  /http-parser-js/0.4.13:
    dev: false
    resolution:
      integrity: sha1-O9bW/ebjFyyTNMOzO2wZPYD+ETc=
  /http-proxy/1.17.0:
    dependencies:
      eventemitter3: 3.1.0
      follow-redirects: 1.5.0
      requires-port: 1.0.0
    dev: false
    engines:
      node: '>=4.0.0'
    resolution:
      integrity: sha512-Taqn+3nNvYRfJ3bGvKfBSRwy1v6eePlm3oc/aWVxZp57DQr5Eq3xhKJi7Z4hZpS8PC3H4qI+Yly5EmFacGuA/g==
  /http-signature/1.1.1:
    dependencies:
      assert-plus: 0.2.0
      jsprim: 1.4.1
      sshpk: 1.14.2
    dev: false
    engines:
      node: '>=0.8'
      npm: '>=1.3.7'
    resolution:
      integrity: sha1-33LiZwZs0Kxn+3at+OE0qPvPkb8=
  /http-signature/1.2.0:
    dependencies:
      assert-plus: 1.0.0
      jsprim: 1.4.1
      sshpk: 1.14.2
    dev: false
    engines:
      node: '>=0.8'
      npm: '>=1.3.7'
    resolution:
      integrity: sha1-muzZJRFHcvPZW2WmCruPfBj7rOE=
  /https-browserify/1.0.0:
    dev: false
    resolution:
      integrity: sha1-7AbBDgo0wPL68Zn3/X/Hj//QPHM=
  /https-proxy-agent/2.2.1:
    dependencies:
      agent-base: 4.2.0
      debug: 3.1.0
    dev: false
    engines:
      node: '>= 4.5.0'
    resolution:
      integrity: sha512-HPCTS1LW51bcyMYbxUIOO4HEOlQ1/1qRaFWcyxvwaqUS9TY88aoEuHUY33kuAh1YhVVaDQhLZsnPd+XNARWZlQ==
  /iconv-lite/0.4.13:
    dev: false
    engines:
      node: '>=0.8.0'
    resolution:
      integrity: sha1-H4irpKsLFQjoMSrMOTRfNumS4vI=
  /iconv-lite/0.4.19:
    dev: false
    engines:
      node: '>=0.10.0'
    resolution:
      integrity: sha512-oTZqweIP51xaGPI4uPa56/Pri/480R+mo7SeU+YETByQNhDG55ycFyNLIgta9vXhILrxXDmF7ZGhqZIcuN0gJQ==
  /iconv-lite/0.4.23:
    dependencies:
      safer-buffer: 2.1.2
    dev: false
    engines:
      node: '>=0.10.0'
    resolution:
      integrity: sha512-neyTUVFtahjf0mB3dZT77u+8O0QB89jFdnBkd5P1JgYPbPaia3gXXOVL2fq8VyU2gMMD7SaN7QukTB/pmXYvDA==
  /icss-replace-symbols/1.1.0:
    dev: false
    resolution:
      integrity: sha1-Bupvg2ead0njhs/h/oEq5dsiPe0=
  /ieee754/1.1.11:
    dev: false
    resolution:
      integrity: sha512-VhDzCKN7K8ufStx/CLj5/PDTMgph+qwN5Pkd5i0sGnVwk56zJ0lkT8Qzi1xqWLS0Wp29DgDtNeS7v8/wMoZeHg==
  /import-local/1.0.0:
    dependencies:
      pkg-dir: 2.0.0
      resolve-cwd: 2.0.0
    dev: false
    engines:
      node: '>=4'
    resolution:
      integrity: sha512-vAaZHieK9qjGo58agRBg+bhHX3hoTZU/Oa3GESWLz7t1U62fk63aHuDJJEteXoDeTCcPmUT+z38gkHPZkkmpmQ==
  /imurmurhash/0.1.4:
    dev: false
    engines:
      node: '>=0.8.19'
    resolution:
      integrity: sha1-khi5srkoojixPcT7a21XbyMUU+o=
  /in-publish/2.0.0:
    dev: false
    resolution:
      integrity: sha1-4g/146KvwmkDILbcVSaCqcf631E=
  /indent-string/2.1.0:
    dependencies:
      repeating: 2.0.1
    dev: false
    engines:
      node: '>=0.10.0'
    resolution:
      integrity: sha1-ji1INIdCEhtKghi3oTfppSBJ3IA=
  /indexof/0.0.1:
    dev: false
    resolution:
      integrity: sha1-gtwzbSMrkGIXnQWrMpOmYFn9Q10=
  /individual/3.0.0:
    dev: false
    resolution:
      integrity: sha1-58pPhfiVewGHNPKFdQ3CLsL5hi0=
  /inflight/1.0.6:
    dependencies:
      once: 1.4.0
      wrappy: 1.0.2
    dev: false
    resolution:
      integrity: sha1-Sb1jMdfQLQwJvJEKEHW6gWW1bfk=
  /inherits/1.0.2:
    dev: false
    resolution:
      integrity: sha1-ykMJ2t7mtUzAuNJH6NfHoJdb3Js=
  /inherits/2.0.1:
    dev: false
    resolution:
      integrity: sha1-sX0I0ya0Qj5Wjv9xn5GwscvfafE=
  /inherits/2.0.3:
    dev: false
    resolution:
      integrity: sha1-Yzwsg+PaQqUC9SRmAiSA9CCCYd4=
  /ini/1.3.5:
    dev: false
    resolution:
      integrity: sha512-RZY5huIKCMRWDUqZlEi72f/lmXKMvuszcMBduliQ3nnWbx9X/ZBQO7DijMEYS9EhHBb2qacRUMtC7svLwe0lcw==
  /inpath/1.0.2:
    dev: false
    resolution:
      integrity: sha1-SsIZcQ7Hpy9GD/lL9CTdPvDlKBc=
  /inquirer/1.2.3:
    dependencies:
      ansi-escapes: 1.4.0
      chalk: 1.1.3
      cli-cursor: 1.0.2
      cli-width: 2.2.0
      external-editor: 1.1.1
      figures: 1.7.0
      lodash: 4.15.0
      mute-stream: 0.0.6
      pinkie-promise: 2.0.1
      run-async: 2.3.0
      rx: 4.1.0
      string-width: 1.0.2
      strip-ansi: 3.0.1
      through: 2.3.8
    dev: false
    resolution:
      integrity: sha1-TexvMvN+97sLLtPx0aXD9UUHSRg=
  /interpret/1.1.0:
    dev: false
    resolution:
      integrity: sha1-ftGxQQxqDg94z5XTuEQMY/eLhhQ=
  /invariant/2.2.4:
    dependencies:
      loose-envify: 1.3.1
    dev: false
    resolution:
      integrity: sha512-phJfQVBuaJM5raOpJjSfkiD6BpbCE4Ns//LaXl6wGYtUBY83nWS6Rf9tXm2e8VaK60JEjYldbPif/A2B1C2gNA==
  /invert-kv/1.0.0:
    dev: false
    engines:
      node: '>=0.10.0'
    resolution:
      integrity: sha1-EEqOSqym09jNFXqO+L+rLXo//bY=
  /ipaddr.js/1.6.0:
    dev: false
    engines:
      node: '>= 0.10'
    resolution:
      integrity: sha1-4/o1e3c9phnybpXwSdBVxyeW+Gs=
  /irregular-plurals/1.4.0:
    dev: false
    engines:
      node: '>=0.10.0'
    resolution:
      integrity: sha1-LKmwM2UREYVUEvFr5dd8YqRYp2Y=
  /is-absolute/1.0.0:
    dependencies:
      is-relative: 1.0.0
      is-windows: 1.0.2
    dev: false
    engines:
      node: '>=0.10.0'
    resolution:
      integrity: sha512-dOWoqflvcydARa360Gvv18DZ/gRuHKi2NU/wU5X1ZFzdYfH29nkiNZsF3mp4OJ3H4yo9Mx8A/uAGNzpzPN3yBA==
  /is-accessor-descriptor/0.1.6:
    dependencies:
      kind-of: 3.2.2
    dev: false
    engines:
      node: '>=0.10.0'
    resolution:
      integrity: sha1-qeEss66Nh2cn7u84Q/igiXtcmNY=
  /is-accessor-descriptor/1.0.0:
    dependencies:
      kind-of: 6.0.2
    dev: false
    engines:
      node: '>=0.10.0'
    resolution:
      integrity: sha512-m5hnHTkcVsPfqx3AKlyttIPb7J+XykHvJP2B9bZDjlhLIoEq4XoK64Vg7boZlVWYK6LUY94dYPEE7Lh0ZkZKcQ==
  /is-arrayish/0.2.1:
    dev: false
    resolution:
      integrity: sha1-d8mYQFJ6qOyxqLppe4BkWnqSap0=
  /is-binary-path/1.0.1:
    dependencies:
      binary-extensions: 1.11.0
    dev: false
    engines:
      node: '>=0.10.0'
    resolution:
      integrity: sha1-dfFmQrSA8YenEcgUFh/TpKdlWJg=
  /is-buffer/1.1.6:
    dev: false
    resolution:
      integrity: sha512-NcdALwpXkTm5Zvvbk7owOUSvVvBKDgKP5/ewfXEznmQFfs4ZRmanOeKBTjRVjka3QFoN6XJ+9F3USqfHqTaU5w==
  /is-builtin-module/1.0.0:
    dependencies:
      builtin-modules: 1.1.1
    dev: false
    engines:
      node: '>=0.10.0'
    resolution:
      integrity: sha1-VAVy0096wxGfj3bDDLwbHgN6/74=
  /is-callable/1.1.3:
    dev: false
    engines:
      node: '>= 0.4'
    resolution:
      integrity: sha1-hut1OSgF3cM69xySoO7fdO52BLI=
  /is-ci/1.1.0:
    dependencies:
      ci-info: 1.1.3
    dev: false
    resolution:
      integrity: sha512-c7TnwxLePuqIlxHgr7xtxzycJPegNHFuIrBkwbf8hc58//+Op1CqFkyS+xnIMkwn9UsJIwc174BIjkyBmSpjKg==
  /is-data-descriptor/0.1.4:
    dependencies:
      kind-of: 3.2.2
    dev: false
    engines:
      node: '>=0.10.0'
    resolution:
      integrity: sha1-C17mSDiOLIYCgueT8YVv7D8wG1Y=
  /is-data-descriptor/1.0.0:
    dependencies:
      kind-of: 6.0.2
    dev: false
    engines:
      node: '>=0.10.0'
    resolution:
      integrity: sha512-jbRXy1FmtAoCjQkVmIVYwuuqDFUbaOeDjmed1tOGPrsMhtJA4rD9tkgA0F1qJ3gRFRXcHYVkdeaP50Q5rE/jLQ==
  /is-date-object/1.0.1:
    dev: false
    engines:
      node: '>= 0.4'
    resolution:
      integrity: sha1-mqIOtq7rv/d/vTPnTKAbM1gdOhY=
  /is-descriptor/0.1.6:
    dependencies:
      is-accessor-descriptor: 0.1.6
      is-data-descriptor: 0.1.4
      kind-of: 5.1.0
    dev: false
    engines:
      node: '>=0.10.0'
    resolution:
      integrity: sha512-avDYr0SB3DwO9zsMov0gKCESFYqCnE4hq/4z3TdUlukEy5t9C0YRq7HLrsN52NAcqXKaepeCD0n+B0arnVG3Hg==
  /is-descriptor/1.0.2:
    dependencies:
      is-accessor-descriptor: 1.0.0
      is-data-descriptor: 1.0.0
      kind-of: 6.0.2
    dev: false
    engines:
      node: '>=0.10.0'
    resolution:
      integrity: sha512-2eis5WqQGV7peooDyLmNEPUrps9+SXX5c9pL3xEB+4e9HnGuDa7mB7kHxHw4CbqS9k1T2hOH3miL8n8WtiYVtg==
  /is-directory/0.3.1:
    dev: false
    engines:
      node: '>=0.10.0'
    resolution:
      integrity: sha1-YTObbyR1/Hcv2cnYP1yFddwVSuE=
  /is-dotfile/1.0.3:
    dev: false
    engines:
      node: '>=0.10.0'
    resolution:
      integrity: sha1-pqLzL/0t+wT1yiXs0Pa4PPeYoeE=
  /is-equal-shallow/0.1.3:
    dependencies:
      is-primitive: 2.0.0
    dev: false
    engines:
      node: '>=0.10.0'
    resolution:
      integrity: sha1-IjgJj8Ih3gvPpdnqxMRdY4qhxTQ=
  /is-extendable/0.1.1:
    dev: false
    engines:
      node: '>=0.10.0'
    resolution:
      integrity: sha1-YrEQ4omkcUGOPsNqYX1HLjAd/Ik=
  /is-extendable/1.0.1:
    dependencies:
      is-plain-object: 2.0.4
    dev: false
    engines:
      node: '>=0.10.0'
    resolution:
      integrity: sha512-arnXMxT1hhoKo9k1LZdmlNyJdDDfy2v0fXjFlmok4+i8ul/6WlbVge9bhM74OpNPQPMGUToDtz+KXa1PneJxOA==
  /is-extglob/1.0.0:
    dev: false
    engines:
      node: '>=0.10.0'
    resolution:
      integrity: sha1-rEaBd8SUNAWgkvyPKXYMb/xiBsA=
  /is-extglob/2.1.1:
    dev: false
    engines:
      node: '>=0.10.0'
    resolution:
      integrity: sha1-qIwCU1eR8C7TfHahueqXc8gz+MI=
  /is-finite/1.0.2:
    dependencies:
      number-is-nan: 1.0.1
    dev: false
    engines:
      node: '>=0.10.0'
    resolution:
      integrity: sha1-zGZ3aVYCvlUO8R6LSqYwU0K20Ko=
  /is-fullwidth-code-point/1.0.0:
    dependencies:
      number-is-nan: 1.0.1
    dev: false
    engines:
      node: '>=0.10.0'
    resolution:
      integrity: sha1-754xOG8DGn8NZDr4L95QxFfvAMs=
  /is-fullwidth-code-point/2.0.0:
    dev: false
    engines:
      node: '>=4'
    resolution:
      integrity: sha1-o7MKXE8ZkYMWeqq5O+764937ZU8=
  /is-generator-fn/1.0.0:
    dev: false
    engines:
      node: '>=0.10.0'
    resolution:
      integrity: sha1-lp1J4bszKfa7fwkIm+JleLLd1Go=
  /is-glob/2.0.1:
    dependencies:
      is-extglob: 1.0.0
    dev: false
    engines:
      node: '>=0.10.0'
    resolution:
      integrity: sha1-0Jb5JqPe1WAPP9/ZEZjLCIjC2GM=
  /is-glob/3.1.0:
    dependencies:
      is-extglob: 2.1.1
    dev: false
    engines:
      node: '>=0.10.0'
    resolution:
      integrity: sha1-e6WuJCF4BKxwcHuWkiVnSGzD6Eo=
  /is-glob/4.0.0:
    dependencies:
      is-extglob: 2.1.1
    dev: false
    engines:
      node: '>=0.10.0'
    resolution:
      integrity: sha1-lSHHaEXMJhCoUgPd8ICpWML/q8A=
  /is-my-ip-valid/1.0.0:
    dev: false
    resolution:
      integrity: sha512-gmh/eWXROncUzRnIa1Ubrt5b8ep/MGSnfAUI3aRp+sqTCs1tv1Isl8d8F6JmkN3dXKc3ehZMrtiPN9eL03NuaQ==
  /is-my-json-valid/2.17.2:
    dependencies:
      generate-function: 2.0.0
      generate-object-property: 1.2.0
      is-my-ip-valid: 1.0.0
      jsonpointer: 4.0.1
      xtend: 4.0.1
    dev: false
    resolution:
      integrity: sha512-IBhBslgngMQN8DDSppmgDv7RNrlFotuuDsKcrCP3+HbFaVivIBU7u9oiiErw8sH4ynx3+gOGQ3q2otkgiSi6kg==
  /is-number/0.1.1:
    dev: false
    engines:
      node: '>=0.10.0'
    resolution:
      integrity: sha1-aaevEWlj1HIG7JvZtIoUIW8eOAY=
  /is-number/2.1.0:
    dependencies:
      kind-of: 3.2.2
    dev: false
    engines:
      node: '>=0.10.0'
    resolution:
      integrity: sha1-Afy7s5NGOlSPL0ZszhbezknbkI8=
  /is-number/3.0.0:
    dependencies:
      kind-of: 3.2.2
    dev: false
    engines:
      node: '>=0.10.0'
    resolution:
      integrity: sha1-JP1iAaR4LPUFYcgQJ2r8fRLXEZU=
  /is-number/4.0.0:
    dev: false
    engines:
      node: '>=0.10.0'
    resolution:
      integrity: sha512-rSklcAIlf1OmFdyAqbnWTLVelsQ58uvZ66S/ZyawjWqIviTWCjg2PzVGw8WUA+nNuPTqb4wgA+NszrJ+08LlgQ==
  /is-odd/2.0.0:
    dependencies:
      is-number: 4.0.0
    dev: false
    engines:
      node: '>=0.10.0'
    resolution:
      integrity: sha512-OTiixgpZAT1M4NHgS5IguFp/Vz2VI3U7Goh4/HA1adtwyLtSBrxYlcSYkhpAE07s4fKEcjrFxyvtQBND4vFQyQ==
  /is-path-cwd/1.0.0:
    dev: false
    engines:
      node: '>=0.10.0'
    resolution:
      integrity: sha1-0iXsIxMuie3Tj9p2dHLmLmXxEG0=
  /is-path-in-cwd/1.0.1:
    dependencies:
      is-path-inside: 1.0.1
    dev: false
    engines:
      node: '>=0.10.0'
    resolution:
      integrity: sha512-FjV1RTW48E7CWM7eE/J2NJvAEEVektecDBVBE5Hh3nM1Jd0kvhHtX68Pr3xsDf857xt3Y4AkwVULK1Vku62aaQ==
  /is-path-inside/1.0.1:
    dependencies:
      path-is-inside: 1.0.2
    dev: false
    engines:
      node: '>=0.10.0'
    resolution:
      integrity: sha1-jvW33lBDej/cprToZe96pVy0gDY=
  /is-plain-object/2.0.4:
    dependencies:
      isobject: 3.0.1
    dev: false
    engines:
      node: '>=0.10.0'
    resolution:
      integrity: sha512-h5PpgXkWitc38BBMYawTYMWJHFZJVnBquFE57xFpjB8pJFiF6gZ+bU+WyI/yqXiFR5mdLsgYNaPe8uao6Uv9Og==
  /is-posix-bracket/0.1.1:
    dev: false
    engines:
      node: '>=0.10.0'
    resolution:
      integrity: sha1-MzTceXdDaOkvAW5vvAqI9c1ua8Q=
  /is-primitive/2.0.0:
    dev: false
    engines:
      node: '>=0.10.0'
    resolution:
      integrity: sha1-IHurkWOEmcB7Kt8kCkGochADRXU=
  /is-promise/2.1.0:
    dev: false
    resolution:
      integrity: sha1-eaKp7OfwlugPNtKy87wWwf9L8/o=
  /is-property/1.0.2:
    dev: false
    resolution:
      integrity: sha1-V/4cTkhHTt1lsJkR8msc1Ald2oQ=
  /is-regex/1.0.4:
    dependencies:
      has: 1.0.3
    dev: false
    engines:
      node: '>= 0.4'
    resolution:
      integrity: sha1-VRdIm1RwkbCTDglWVM7SXul+lJE=
  /is-relative/1.0.0:
    dependencies:
      is-unc-path: 1.0.0
    dev: false
    engines:
      node: '>=0.10.0'
    resolution:
      integrity: sha512-Kw/ReK0iqwKeu0MITLFuj0jbPAmEiOsIwyIXvvbfa6QfmN9pkD1M+8pdk7Rl/dTKbH34/XBFMbgD4iMJhLQbGA==
  /is-stream/1.1.0:
    dev: false
    engines:
      node: '>=0.10.0'
    resolution:
      integrity: sha1-EtSj3U5o4Lec6428hBc66A2RykQ=
  /is-symbol/1.0.1:
    dev: false
    engines:
      node: '>= 0.4'
    resolution:
      integrity: sha1-PMWfAAJRlLarLjjbrmaJJWtmBXI=
  /is-typedarray/1.0.0:
    dev: false
    resolution:
      integrity: sha1-5HnICFjfDBsR3dppQPlgEfzaSpo=
  /is-unc-path/1.0.0:
    dependencies:
      unc-path-regex: 0.1.2
    dev: false
    engines:
      node: '>=0.10.0'
    resolution:
      integrity: sha512-mrGpVd0fs7WWLfVsStvgF6iEJnbjDFZh9/emhRDcGWTduTfNHd9CHeUwH3gYIjdbwo4On6hunkztwOaAw0yllQ==
  /is-utf8/0.2.1:
    dev: false
    resolution:
      integrity: sha1-Sw2hRCEE0bM2NA6AeX6GXPOffXI=
  /is-valid-glob/0.3.0:
    dev: false
    engines:
      node: '>=0.10.0'
    resolution:
      integrity: sha1-1LVcafUYhvm2XHDWwmItN+KfSP4=
  /is-windows/1.0.2:
    dev: false
    engines:
      node: '>=0.10.0'
    resolution:
      integrity: sha512-eXK1UInq2bPmjyX6e3VHIzMLobc4J94i4AWn+Hpq3OU5KkrRC96OAcR3PRJ/pGu6m8TRnBHP9dkXQVsT/COVIA==
  /is/3.2.1:
    dev: false
    resolution:
      integrity: sha1-0Kwq1V63sL7JJqUmb2xmKqqD3KU=
  /isarray/0.0.1:
    dev: false
    resolution:
      integrity: sha1-ihis/Kmo9Bd+Cav8YDiTmwXR7t8=
  /isarray/1.0.0:
    dev: false
    resolution:
      integrity: sha1-u5NdSFgsuhaMBoNJV6VKPgcSTxE=
  /isbinaryfile/3.0.2:
    dev: false
    engines:
      node: '>=0.6.0'
    resolution:
      integrity: sha1-Sj6XTsDLqQBNP8bN5yCeppNopiE=
  /isexe/2.0.0:
    dev: false
    resolution:
      integrity: sha1-6PvzdNxVb/iUehDcsFctYz8s+hA=
  /isobject/2.1.0:
    dependencies:
      isarray: 1.0.0
    dev: false
    engines:
      node: '>=0.10.0'
    resolution:
      integrity: sha1-8GVWEJaj8dou9GJy+BXIQNh+DIk=
  /isobject/3.0.1:
    dev: false
    engines:
      node: '>=0.10.0'
    resolution:
      integrity: sha1-TkMekrEalzFjaqH5yNHMvP2reN8=
  /isstream/0.1.2:
    dev: false
    resolution:
      integrity: sha1-R+Y/evVa+m+S4VAOaQ64uFKcCZo=
  /istanbul-api/1.3.1:
    dependencies:
      async: 2.6.1
      compare-versions: 3.2.1
      fileset: 2.0.3
      istanbul-lib-coverage: 1.2.0
      istanbul-lib-hook: 1.2.1
      istanbul-lib-instrument: 1.10.1
      istanbul-lib-report: 1.1.4
      istanbul-lib-source-maps: 1.2.5
      istanbul-reports: 1.3.0
      js-yaml: 3.9.1
      mkdirp: 0.5.1
      once: 1.4.0
    dev: false
    resolution:
      integrity: sha512-duj6AlLcsWNwUpfyfHt0nWIeRiZpuShnP40YTxOGQgtaN8fd6JYSxsvxUphTDy8V5MfDXo4s/xVCIIvVCO808g==
  /istanbul-instrumenter-loader/3.0.1:
    dependencies:
      convert-source-map: 1.5.1
      istanbul-lib-instrument: 1.10.1
      loader-utils: 1.1.0
      schema-utils: 0.3.0
    dev: false
    engines:
      node: '>= 4.8 < 5.0.0 || >= 5.10'
    peerDependencies:
      webpack: ^2.0.0 || ^3.0.0 || ^4.0.0
    resolution:
      integrity: sha512-a5SPObZgS0jB/ixaKSMdn6n/gXSrK2S6q/UfRJBT3e6gQmVjwZROTODQsYW5ZNwOu78hG62Y3fWlebaVOL0C+w==
  /istanbul-instrumenter-loader/3.0.1/webpack@3.11.0:
    dependencies:
      convert-source-map: 1.5.1
      istanbul-lib-instrument: 1.10.1
      loader-utils: 1.1.0
      schema-utils: 0.3.0
      webpack: 3.11.0
    dev: false
    engines:
      node: '>= 4.8 < 5.0.0 || >= 5.10'
    id: registry.npmjs.org/istanbul-instrumenter-loader/3.0.1
    peerDependencies:
      webpack: ^2.0.0 || ^3.0.0 || ^4.0.0
    resolution:
      integrity: sha512-a5SPObZgS0jB/ixaKSMdn6n/gXSrK2S6q/UfRJBT3e6gQmVjwZROTODQsYW5ZNwOu78hG62Y3fWlebaVOL0C+w==
  /istanbul-lib-coverage/1.2.0:
    dev: false
    resolution:
      integrity: sha512-GvgM/uXRwm+gLlvkWHTjDAvwynZkL9ns15calTrmhGgowlwJBbWMYzWbKqE2DT6JDP1AFXKa+Zi0EkqNCUqY0A==
  /istanbul-lib-hook/1.2.1:
    dependencies:
      append-transform: 1.0.0
    deprecated: 1.2.0 should have been a major version bump
    dev: false
    resolution:
      integrity: sha512-eLAMkPG9FU0v5L02lIkcj/2/Zlz9OuluaXikdr5iStk8FDbSwAixTK9TkYxbF0eNnzAJTwM2fkV2A1tpsIp4Jg==
  /istanbul-lib-instrument/1.10.1:
    dependencies:
      babel-generator: 6.26.1
      babel-template: 6.26.0
      babel-traverse: 6.26.0
      babel-types: 6.26.0
      babylon: 6.18.0
      istanbul-lib-coverage: 1.2.0
      semver: 5.3.0
    dev: false
    resolution:
      integrity: sha512-1dYuzkOCbuR5GRJqySuZdsmsNKPL3PTuyPevQfoCXJePT9C8y1ga75neU+Tuy9+yS3G/dgx8wgOmp2KLpgdoeQ==
  /istanbul-lib-report/1.1.4:
    dependencies:
      istanbul-lib-coverage: 1.2.0
      mkdirp: 0.5.1
      path-parse: 1.0.5
      supports-color: 3.2.3
    dev: false
    resolution:
      integrity: sha512-Azqvq5tT0U09nrncK3q82e/Zjkxa4tkFZv7E6VcqP0QCPn6oNljDPfrZEC/umNXds2t7b8sRJfs6Kmpzt8m2kA==
  /istanbul-lib-source-maps/1.2.3:
    dependencies:
      debug: 3.1.0
      istanbul-lib-coverage: 1.2.0
      mkdirp: 0.5.1
      rimraf: 2.6.2
      source-map: 0.5.7
    dev: false
    resolution:
      integrity: sha512-fDa0hwU/5sDXwAklXgAoCJCOsFsBplVQ6WBldz5UwaqOzmDhUK4nfuR7/G//G2lERlblUNJB8P6e8cXq3a7MlA==
  /istanbul-lib-source-maps/1.2.5:
    dependencies:
      debug: 3.1.0
      istanbul-lib-coverage: 1.2.0
      mkdirp: 0.5.1
      rimraf: 2.6.2
      source-map: 0.5.7
    dev: false
    resolution:
      integrity: sha512-8O2T/3VhrQHn0XcJbP1/GN7kXMiRAlPi+fj3uEHrjBD8Oz7Py0prSC25C09NuAZS6bgW1NNKAvCSHZXB0irSGA==
  /istanbul-reports/1.3.0:
    dependencies:
      handlebars: 4.0.11
    dev: false
    resolution:
      integrity: sha512-y2Z2IMqE1gefWUaVjrBm0mSKvUkaBy9Vqz8iwr/r40Y9hBbIteH5wqHG/9DLTfJ9xUnUT2j7A3+VVJ6EaYBllA==
  /istanbul-threshold-checker/0.1.0:
    dependencies:
      istanbul: 0.3.22
      lodash: 3.6.0
    dev: false
    resolution:
      integrity: sha1-DhRCwBfLJ6hfeBc0/v0hJkBco5w=
  /istanbul/0.3.22:
    dependencies:
      abbrev: 1.0.9
      async: 1.5.2
      escodegen: 1.7.1
      esprima: 2.5.0
      fileset: 0.2.1
      handlebars: 4.0.11
      js-yaml: 3.9.1
      mkdirp: 0.5.1
      nopt: 3.0.6
      once: 1.4.0
      resolve: 1.1.7
      supports-color: 3.2.3
      which: 1.3.1
      wordwrap: 1.0.0
    dev: false
    resolution:
      integrity: sha1-PhZNhQIf4ZyYXR8OfvDD4i0BLrY=
  /istanbul/0.4.5:
    dependencies:
      abbrev: 1.0.9
      async: 1.5.2
      escodegen: 1.8.1
      esprima: 2.7.3
      glob: 5.0.15
      handlebars: 4.0.11
      js-yaml: 3.9.1
      mkdirp: 0.5.1
      nopt: 3.0.6
      once: 1.4.0
      resolve: 1.1.7
      supports-color: 3.2.3
      which: 1.3.1
      wordwrap: 1.0.0
    dev: false
    resolution:
      integrity: sha1-ZcfXPUxNqE1POsMQuRj7C4Azczs=
  /istextorbinary/1.0.2:
    dependencies:
      binaryextensions: 1.0.1
      textextensions: 1.0.2
    dev: false
    engines:
      node: '>=0.4'
    resolution:
      integrity: sha1-rOGTVNGpoBc+/rEITOD4ewrX3s8=
  /jade/0.26.3:
    dependencies:
      commander: 0.6.1
      mkdirp: 0.3.0
    deprecated: 'Jade has been renamed to pug, please install the latest version of pug instead of jade'
    dev: false
    resolution:
      integrity: sha1-jxDXl32NefL2/4YqgbBRPMslaGw=
  /jest-changed-files/22.4.3:
    dependencies:
      throat: 4.1.0
    dev: false
    resolution:
      integrity: sha512-83Dh0w1aSkUNFhy5d2dvqWxi/y6weDwVVLU6vmK0cV9VpRxPzhTeGimbsbRDSnEoszhF937M4sDLLeS7Cu/Tmw==
  /jest-cli/22.4.4:
    dependencies:
      ansi-escapes: 3.1.0
      chalk: 2.4.1
      exit: 0.1.2
      glob: 7.1.2
      graceful-fs: 4.1.11
      import-local: 1.0.0
      is-ci: 1.1.0
      istanbul-api: 1.3.1
      istanbul-lib-coverage: 1.2.0
      istanbul-lib-instrument: 1.10.1
      istanbul-lib-source-maps: 1.2.3
      jest-changed-files: 22.4.3
      jest-config: 22.4.4
      jest-environment-jsdom: 22.4.3
      jest-get-type: 22.4.3
      jest-haste-map: 22.4.3
      jest-message-util: 22.4.3
      jest-regex-util: 22.4.3
      jest-resolve-dependencies: 22.4.3
      jest-runner: 22.4.4
      jest-runtime: 22.4.4
      jest-snapshot: 22.4.3
      jest-util: 22.4.3
      jest-validate: 22.4.4
      jest-worker: 22.4.3
      micromatch: 2.3.11
      node-notifier: 5.2.1
      realpath-native: 1.0.0
      rimraf: 2.5.4
      slash: 1.0.0
      string-length: 2.0.0
      strip-ansi: 4.0.0
      which: 1.3.1
      yargs: 10.1.2
    dev: false
    engines:
      node: '>= 6'
    resolution:
      integrity: sha512-I9dsgkeyjVEEZj9wrGrqlH+8OlNob9Iptyl+6L5+ToOLJmHm4JwOPatin1b2Bzp5R5YRQJ+oiedx7o1H7wJzhA==
  /jest-config/22.4.4:
    dependencies:
      chalk: 2.4.1
      glob: 7.1.2
      jest-environment-jsdom: 22.4.3
      jest-environment-node: 22.4.3
      jest-get-type: 22.4.3
      jest-jasmine2: 22.4.4
      jest-regex-util: 22.4.3
      jest-resolve: 22.4.3
      jest-util: 22.4.3
      jest-validate: 22.4.4
      pretty-format: 22.4.3
    dev: false
    resolution:
      integrity: sha512-9CKfo1GC4zrXSoMLcNeDvQBfgtqGTB1uP8iDIZ97oB26RCUb886KkKWhVcpyxVDOUxbhN+uzcBCeFe7w+Iem4A==
  /jest-diff/22.4.3:
    dependencies:
      chalk: 2.4.1
      diff: 3.5.0
      jest-get-type: 22.4.3
      pretty-format: 22.4.3
    dev: false
    resolution:
      integrity: sha512-/QqGvCDP5oZOF6PebDuLwrB2BMD8ffJv6TAGAdEVuDx1+uEgrHpSFrfrOiMRx2eJ1hgNjlQrOQEHetVwij90KA==
  /jest-docblock/22.4.3:
    dependencies:
      detect-newline: 2.1.0
    dev: false
    resolution:
      integrity: sha512-uPKBEAw7YrEMcXueMKZXn/rbMxBiSv48fSqy3uEnmgOlQhSX+lthBqHb1fKWNVmFqAp9E/RsSdBfiV31LbzaOg==
  /jest-environment-jsdom/22.4.3:
    dependencies:
      jest-mock: 22.4.3
      jest-util: 22.4.3
      jsdom: 11.11.0
    dev: false
    resolution:
      integrity: sha512-FviwfR+VyT3Datf13+ULjIMO5CSeajlayhhYQwpzgunswoaLIPutdbrnfUHEMyJCwvqQFaVtTmn9+Y8WCt6n1w==
  /jest-environment-node/22.4.3:
    dependencies:
      jest-mock: 22.4.3
      jest-util: 22.4.3
    dev: false
    resolution:
      integrity: sha512-reZl8XF6t/lMEuPWwo9OLfttyC26A5AMgDyEQ6DBgZuyfyeNUzYT8BFo6uxCCP/Av/b7eb9fTi3sIHFPBzmlRA==
  /jest-get-type/22.4.3:
    dev: false
    resolution:
      integrity: sha512-/jsz0Y+V29w1chdXVygEKSz2nBoHoYqNShPe+QgxSNjAuP1i8+k4LbQNrfoliKej0P45sivkSCh7yiD6ubHS3w==
  /jest-haste-map/22.4.3:
    dependencies:
      fb-watchman: 2.0.0
      graceful-fs: 4.1.11
      jest-docblock: 22.4.3
      jest-serializer: 22.4.3
      jest-worker: 22.4.3
      micromatch: 2.3.11
      sane: 2.5.2
    dev: false
    resolution:
      integrity: sha512-4Q9fjzuPVwnaqGKDpIsCSoTSnG3cteyk2oNVjBX12HHOaF1oxql+uUiqZb5Ndu7g/vTZfdNwwy4WwYogLh29DQ==
  /jest-jasmine2/22.4.4:
    dependencies:
      chalk: 2.4.1
      co: 4.6.0
      expect: 22.4.3
      graceful-fs: 4.1.11
      is-generator-fn: 1.0.0
      jest-diff: 22.4.3
      jest-matcher-utils: 22.4.3
      jest-message-util: 22.4.3
      jest-snapshot: 22.4.3
      jest-util: 22.4.3
      source-map-support: 0.5.6
    dev: false
    resolution:
      integrity: sha512-nK3vdUl50MuH7vj/8at7EQVjPGWCi3d5+6aCi7Gxy/XMWdOdbH1qtO/LjKbqD8+8dUAEH+BVVh7HkjpCWC1CSw==
  /jest-leak-detector/22.4.3:
    dependencies:
      pretty-format: 22.4.3
    dev: false
    resolution:
      integrity: sha512-NZpR/Ls7+ndO57LuXROdgCGz2RmUdC541tTImL9bdUtU3WadgFGm0yV+Ok4Fuia/1rLAn5KaJ+i76L6e3zGJYQ==
  /jest-matcher-utils/22.4.3:
    dependencies:
      chalk: 2.4.1
      jest-get-type: 22.4.3
      pretty-format: 22.4.3
    dev: false
    resolution:
      integrity: sha512-lsEHVaTnKzdAPR5t4B6OcxXo9Vy4K+kRRbG5gtddY8lBEC+Mlpvm1CJcsMESRjzUhzkz568exMV1hTB76nAKbA==
  /jest-message-util/22.4.3:
    dependencies:
      '@babel/code-frame': 7.0.0-beta.49
      chalk: 2.4.1
      micromatch: 2.3.11
      slash: 1.0.0
      stack-utils: 1.0.1
    dev: false
    resolution:
      integrity: sha512-iAMeKxhB3Se5xkSjU0NndLLCHtP4n+GtCqV0bISKA5dmOXQfEbdEmYiu2qpnWBDCQdEafNDDU6Q+l6oBMd/+BA==
  /jest-mock/22.4.3:
    dev: false
    resolution:
      integrity: sha512-+4R6mH5M1G4NK16CKg9N1DtCaFmuxhcIqF4lQK/Q1CIotqMs/XBemfpDPeVZBFow6iyUNu6EBT9ugdNOTT5o5Q==
  /jest-regex-util/22.4.3:
    dev: false
    resolution:
      integrity: sha512-LFg1gWr3QinIjb8j833bq7jtQopiwdAs67OGfkPrvy7uNUbVMfTXXcOKXJaeY5GgjobELkKvKENqq1xrUectWg==
  /jest-resolve-dependencies/22.4.3:
    dependencies:
      jest-regex-util: 22.4.3
    dev: false
    resolution:
      integrity: sha512-06czCMVToSN8F2U4EvgSB1Bv/56gc7MpCftZ9z9fBgUQM7dzHGCMBsyfVA6dZTx8v0FDcnALf7hupeQxaBCvpA==
  /jest-resolve/22.4.3:
    dependencies:
      browser-resolve: 1.11.2
      chalk: 2.4.1
    dev: false
    resolution:
      integrity: sha512-u3BkD/MQBmwrOJDzDIaxpyqTxYH+XqAXzVJP51gt29H8jpj3QgKof5GGO2uPGKGeA1yTMlpbMs1gIQ6U4vcRhw==
  /jest-runner/22.4.4:
    dependencies:
      exit: 0.1.2
      jest-config: 22.4.4
      jest-docblock: 22.4.3
      jest-haste-map: 22.4.3
      jest-jasmine2: 22.4.4
      jest-leak-detector: 22.4.3
      jest-message-util: 22.4.3
      jest-runtime: 22.4.4
      jest-util: 22.4.3
      jest-worker: 22.4.3
      throat: 4.1.0
    dev: false
    resolution:
      integrity: sha512-5S/OpB51igQW9xnkM5Tgd/7ZjiAuIoiJAVtvVTBcEBiXBIFzWM3BAMPBM19FX68gRV0KWyFuGKj0EY3M3aceeQ==
  /jest-runtime/22.4.4:
    dependencies:
      babel-core: 6.26.3
      babel-jest: /babel-jest/22.4.4/babel-core@6.26.3
      babel-plugin-istanbul: 4.1.6
      chalk: 2.4.1
      convert-source-map: 1.5.1
      exit: 0.1.2
      graceful-fs: 4.1.11
      jest-config: 22.4.4
      jest-haste-map: 22.4.3
      jest-regex-util: 22.4.3
      jest-resolve: 22.4.3
      jest-util: 22.4.3
      jest-validate: 22.4.4
      json-stable-stringify: 1.0.1
      micromatch: 2.3.11
      realpath-native: 1.0.0
      slash: 1.0.0
      strip-bom: 3.0.0
      write-file-atomic: 2.3.0
      yargs: 10.1.2
    dev: false
    resolution:
      integrity: sha512-WRTj9m///npte1YjuphCYX7GRY/c2YvJImU9t7qOwFcqHr4YMzmX6evP/3Sehz5DKW2Vi8ONYPCFWe36JVXxfw==
  /jest-serializer/22.4.3:
    dev: false
    resolution:
      integrity: sha512-uPaUAppx4VUfJ0QDerpNdF43F68eqKWCzzhUlKNDsUPhjOon7ZehR4C809GCqh765FoMRtTVUVnGvIoskkYHiw==
  /jest-snapshot/22.4.3:
    dependencies:
      chalk: 2.4.1
      jest-diff: 22.4.3
      jest-matcher-utils: 22.4.3
      mkdirp: 0.5.1
      natural-compare: 1.4.0
      pretty-format: 22.4.3
    dev: false
    resolution:
      integrity: sha512-JXA0gVs5YL0HtLDCGa9YxcmmV2LZbwJ+0MfyXBBc5qpgkEYITQFJP7XNhcHFbUvRiniRpRbGVfJrOoYhhGE0RQ==
  /jest-util/22.4.3:
    dependencies:
      callsites: 2.0.0
      chalk: 2.4.1
      graceful-fs: 4.1.11
      is-ci: 1.1.0
      jest-message-util: 22.4.3
      mkdirp: 0.5.1
      source-map: 0.6.1
    dev: false
    resolution:
      integrity: sha512-rfDfG8wyC5pDPNdcnAlZgwKnzHvZDu8Td2NJI/jAGKEGxJPYiE4F0ss/gSAkG4778Y23Hvbz+0GMrDJTeo7RjQ==
  /jest-validate/22.4.4:
    dependencies:
      chalk: 2.4.1
      jest-config: 22.4.4
      jest-get-type: 22.4.3
      leven: 2.1.0
      pretty-format: 22.4.3
    dev: false
    resolution:
      integrity: sha512-dmlf4CIZRGvkaVg3fa0uetepcua44DHtktHm6rcoNVtYlpwe6fEJRkMFsaUVcFHLzbuBJ2cPw9Gl9TKfnzMVwg==
  /jest-worker/22.4.3:
    dependencies:
      merge-stream: 1.0.1
    dev: false
    resolution:
      integrity: sha512-B1ucW4fI8qVAuZmicFxI1R3kr2fNeYJyvIQ1rKcuLYnenFV5K5aMbxFj6J0i00Ju83S8jP2d7Dz14+AvbIHRYQ==
  /jest/22.4.4:
    dependencies:
      import-local: 1.0.0
      jest-cli: 22.4.4
    dev: false
    engines:
      node: '>= 6'
    resolution:
      integrity: sha512-eBhhW8OS/UuX3HxgzNBSVEVhSuRDh39Z1kdYkQVWna+scpgsrD7vSeBI7tmEvsguPDMnfJodW28YBnhv/BzSew==
  /jju/1.3.0:
    dev: false
    resolution:
      integrity: sha1-2t2e8BkkvHKLA/L3l5vb1i96Kqo=
  /js-base64/2.4.5:
    dev: false
    resolution:
      integrity: sha512-aUnNwqMOXw3yvErjMPSQu6qIIzUmT1e5KcU1OZxRDU1g/am6mzBvcrmLAYwzmB59BHPrh5/tKaiF4OPhqRWESQ==
  /js-tokens/3.0.2:
    dev: false
    resolution:
      integrity: sha1-mGbfOVECEw449/mWvOtlRDIJwls=
  /js-yaml/3.9.1:
    dependencies:
      argparse: 1.0.10
      esprima: 4.0.0
    dev: false
    resolution:
      integrity: sha512-CbcG379L1e+mWBnLvHWWeLs8GyV/EMw862uLI3c+GxVyDHWZcjZinwuBd3iW2pgxgIlksW/1vNJa4to+RvDOww==
  /jsbn/0.1.1:
    dev: false
    optional: true
    resolution:
      integrity: sha1-peZUwuWi3rXyAdls77yoDA7y9RM=
  /jsdom/11.11.0:
    dependencies:
      abab: 1.0.4
      acorn: 5.6.2
      acorn-globals: 4.1.0
      array-equal: 1.0.0
      cssom: 0.3.2
      cssstyle: 0.3.1
      data-urls: 1.0.0
      domexception: 1.0.1
      escodegen: 1.9.1
      html-encoding-sniffer: 1.0.2
      left-pad: 1.3.0
      nwsapi: 2.0.2
      parse5: 4.0.0
      pn: 1.1.0
      request: 2.87.0
      request-promise-native: /request-promise-native/1.0.5/request@2.87.0
      sax: 1.2.4
      symbol-tree: 3.2.2
      tough-cookie: 2.4.2
      w3c-hr-time: 1.0.1
      webidl-conversions: 4.0.2
      whatwg-encoding: 1.0.3
      whatwg-mimetype: 2.1.0
      whatwg-url: 6.4.1
      ws: 4.1.0
      xml-name-validator: 3.0.0
    dev: false
    resolution:
      integrity: sha512-ou1VyfjwsSuWkudGxb03FotDajxAto6USAlmMZjE2lc0jCznt7sBWkhfRBRaWwbnmDqdMSTKTLT5d9sBFkkM7A==
  /jsesc/0.5.0:
    dev: false
    resolution:
      integrity: sha1-597mbjXW/Bb3EP6R1c9p9w8IkR0=
  /jsesc/1.3.0:
    dev: false
    resolution:
      integrity: sha1-RsP+yMGJKxKwgz25vHYiF226s0s=
  /json-loader/0.5.7:
    dev: false
    resolution:
      integrity: sha512-QLPs8Dj7lnf3e3QYS1zkCo+4ZwqOiF9d/nZnYozTISxXWCfNs9yuky5rJw4/W34s7POaNlbZmQGaB5NiXCbP4w==
  /json-parse-better-errors/1.0.2:
    dev: false
    resolution:
      integrity: sha512-mrqyZKfX5EhL7hvqcV6WG1yYjnjeuYDzDhhcAAUrq8Po85NBQBJP+ZDUT75qZQ98IkUoBqdkExkukOU7Ts2wrw==
  /json-schema-traverse/0.3.1:
    dev: false
    resolution:
      integrity: sha1-NJptRMU6Ud6JtAgFxdXlm0F9M0A=
  /json-schema/0.2.3:
    dev: false
    resolution:
      integrity: sha1-tIDIkuWaLwWVTOcnvT8qTogvnhM=
  /json-stable-stringify/1.0.1:
    dependencies:
      jsonify: 0.0.0
    dev: false
    resolution:
      integrity: sha1-mnWdOcXy/1A/1TAGRu1EX4jE+a8=
  /json-stringify-safe/5.0.1:
    dev: false
    resolution:
      integrity: sha1-Epai1Y/UXxmg9s4B1lcB4sc1tus=
  /json3/3.3.2:
    dev: false
    resolution:
      integrity: sha1-PAQ0dD35Pi9cQq7nsZvLSDV19OE=
  /json5/0.5.1:
    dev: false
    resolution:
      integrity: sha1-Hq3nrMASA0rYTiOWdn6tn6VJWCE=
  /jsonfile/2.4.0:
    dev: false
    optionalDependencies:
      graceful-fs: 4.1.11
    resolution:
      integrity: sha1-NzaitCi4e72gzIO1P6PWM6NcKug=
  /jsonfile/4.0.0:
    dev: false
    optionalDependencies:
      graceful-fs: 4.1.11
    resolution:
      integrity: sha1-h3Gq4HmbZAdrdmQPygWPnBDjPss=
  /jsonify/0.0.0:
    dev: false
    resolution:
      integrity: sha1-LHS27kHZPKUbe1qu6PUDYx0lKnM=
  /jsonpointer/4.0.1:
    dev: false
    engines:
      node: '>=0.10.0'
    resolution:
      integrity: sha1-T9kss04OnbPInIYi7PUfm5eMbLk=
  /jsprim/1.4.1:
    dependencies:
      assert-plus: 1.0.0
      extsprintf: 1.3.0
      json-schema: 0.2.3
      verror: 1.10.0
    dev: false
    engines:
      '0': node >=0.6.0
    resolution:
      integrity: sha1-MT5mvB5cwG5Di8G3SZwuXFastqI=
  /karma-coverage/0.5.5:
    dependencies:
      dateformat: 1.0.12
      istanbul: 0.4.5
      minimatch: 3.0.4
      source-map: 0.5.7
    dev: false
    resolution:
      integrity: sha1-sNWLECXVnVxmICYxhvHVj11TSMU=
  /karma-mocha-clean-reporter/0.0.1:
    dependencies:
      chalk: 1.1.3
      karma: 0.13.22
      log-symbols: 1.0.2
      mocha-clean: 0.4.0
    dev: false
    resolution:
      integrity: sha1-6G961LxefGLX8uJC3ydRzPk/Rvo=
  /karma-mocha/0.2.2:
    dev: false
    peerDependencies:
      mocha: '*'
    resolution:
      integrity: sha1-OI7ZF9oV3LGW0bkVwZNO+AMZP44=
  /karma-mocha/0.2.2/mocha@3.4.2:
    dependencies:
      mocha: 3.4.2
    dev: false
    id: registry.npmjs.org/karma-mocha/0.2.2
    peerDependencies:
      mocha: '*'
    resolution:
      integrity: sha1-OI7ZF9oV3LGW0bkVwZNO+AMZP44=
  /karma-phantomjs-launcher/1.0.4:
    dependencies:
      lodash: 4.15.0
      phantomjs-prebuilt: 2.1.16
    dev: false
    peerDependencies:
      karma: '>=0.9'
    resolution:
      integrity: sha1-0jyjSAG9qYY60xjju0vUBisTrNI=
  /karma-phantomjs-launcher/1.0.4/karma@0.13.22:
    dependencies:
      karma: 0.13.22
      lodash: 4.15.0
      phantomjs-prebuilt: 2.1.16
    dev: false
    id: registry.npmjs.org/karma-phantomjs-launcher/1.0.4
    peerDependencies:
      karma: '>=0.9'
    resolution:
      integrity: sha1-0jyjSAG9qYY60xjju0vUBisTrNI=
  /karma-sinon-chai/1.2.4:
    dependencies:
      lolex: 1.6.0
    dev: false
    peerDependencies:
      chai: ^3.2.0
      sinon: ^1.17.2
      sinon-chai: ^2.8.0
    resolution:
      integrity: sha1-/qk19ivjNmzwJxyNi+UcDHDkCrw=
  /karma-sinon-chai/1.2.4/5fc1304e1e69a328078cebf8183ed10a:
    dependencies:
      chai: 3.5.0
      lolex: 1.6.0
      sinon: 1.17.7
      sinon-chai: /sinon-chai/2.8.0/chai@3.5.0+sinon@1.17.7
    dev: false
    id: registry.npmjs.org/karma-sinon-chai/1.2.4
    peerDependencies:
      chai: ^3.2.0
      sinon: ^1.17.2
      sinon-chai: ^2.8.0
    resolution:
      integrity: sha1-/qk19ivjNmzwJxyNi+UcDHDkCrw=
  /karma-webpack/2.0.9:
    dependencies:
      async: 0.9.2
      loader-utils: 0.2.17
      lodash: 3.10.1
      source-map: 0.5.7
      webpack-dev-middleware: 1.12.2
    dev: false
    peerDependencies:
      webpack: ^1.0.0 || ^2.0.0 || ^3.0.0
    resolution:
      integrity: sha512-F1j3IG/XhiMzcunAXbWXH95uizjzr3WdTzmVWlta8xqxcCtAu9FByCb4sccIMxaVFAefpgnUW9KlCo0oLvIX6A==
  /karma-webpack/2.0.9/webpack@3.11.0:
    dependencies:
      async: 0.9.2
      loader-utils: 0.2.17
      lodash: 3.10.1
      source-map: 0.5.7
      webpack: 3.11.0
      webpack-dev-middleware: /webpack-dev-middleware/1.12.2/webpack@3.11.0
    dev: false
    id: registry.npmjs.org/karma-webpack/2.0.9
    peerDependencies:
      webpack: ^1.0.0 || ^2.0.0 || ^3.0.0
    resolution:
      integrity: sha512-F1j3IG/XhiMzcunAXbWXH95uizjzr3WdTzmVWlta8xqxcCtAu9FByCb4sccIMxaVFAefpgnUW9KlCo0oLvIX6A==
  /karma/0.13.22:
    dependencies:
      batch: 0.5.3
      bluebird: 2.11.0
      body-parser: 1.18.3
      chokidar: 1.7.0
      colors: 1.2.5
      connect: 3.6.6
      core-js: 2.5.7
      di: 0.0.1
      dom-serialize: 2.2.1
      expand-braces: 0.1.2
      glob: 7.0.6
      graceful-fs: 4.1.11
      http-proxy: 1.17.0
      isbinaryfile: 3.0.2
      lodash: 3.10.1
      log4js: 0.6.38
      mime: 1.6.0
      minimatch: 3.0.4
      optimist: 0.6.1
      rimraf: 2.5.4
      socket.io: 1.7.4
      source-map: 0.5.7
      useragent: 2.3.0
    dev: false
    engines:
      node: 0.10 || 0.12 || 4 || 5
    resolution:
      integrity: sha1-B3ULG9Bj1+fnuRvNLmNU2PKqh0Q=
  /kew/0.7.0:
    dev: false
    resolution:
      integrity: sha1-edk9LTM2PW/dKXCzNdkUGtWR15s=
  /kind-of/3.2.2:
    dependencies:
      is-buffer: 1.1.6
    dev: false
    engines:
      node: '>=0.10.0'
    resolution:
      integrity: sha1-MeohpzS6ubuw8yRm2JOupR5KPGQ=
  /kind-of/4.0.0:
    dependencies:
      is-buffer: 1.1.6
    dev: false
    engines:
      node: '>=0.10.0'
    resolution:
      integrity: sha1-IIE989cSkosgc3hpGkUGb65y3Vc=
  /kind-of/5.1.0:
    dev: false
    engines:
      node: '>=0.10.0'
    resolution:
      integrity: sha512-NGEErnH6F2vUuXDh+OlbcKW7/wOcfdRHaZ7VWtqCztfHri/++YKmP51OdWeGPuqCOba6kk2OTe5d02VmTB80Pw==
  /kind-of/6.0.2:
    dev: false
    engines:
      node: '>=0.10.0'
    resolution:
      integrity: sha512-s5kLOcnH0XqDO+FvuaLX8DDjZ18CGFk7VygH40QoKPUQhW4e2rvM0rwUq0t8IQDOwYSeLK01U90OjzBTme2QqA==
  /klaw/1.3.1:
    dev: false
    optionalDependencies:
      graceful-fs: 4.1.11
    resolution:
      integrity: sha1-QIhDO0azsbolnXh4XY6W9zugJDk=
  /lazy-cache/1.0.4:
    dev: false
    engines:
      node: '>=0.10.0'
    resolution:
      integrity: sha1-odePw6UEdMuAhF07O24dpJpEbo4=
  /lazystream/1.0.0:
    dependencies:
      readable-stream: 2.3.6
    dev: false
    engines:
      node: '>= 0.6.3'
    resolution:
      integrity: sha1-9plf4PggOS9hOWvolGJAe7dxaOQ=
  /lcid/1.0.0:
    dependencies:
      invert-kv: 1.0.0
    dev: false
    engines:
      node: '>=0.10.0'
    resolution:
      integrity: sha1-MIrMr6C8SDo4Z7S28rlQYlHRuDU=
  /left-pad/1.3.0:
    dev: false
    resolution:
      integrity: sha512-XI5MPzVNApjAyhQzphX8BkmKsKUxD4LdyK24iZeQGinBN9yTQT3bFlCBy/aVx2HrNcqQGsdot8ghrjyrvMCoEA==
  /leven/2.1.0:
    dev: false
    engines:
      node: '>=0.10.0'
    resolution:
      integrity: sha1-wuep93IJTe6dNCAq6KzORoeHVYA=
  /levn/0.2.5:
    dependencies:
      prelude-ls: 1.1.2
      type-check: 0.3.2
    dev: false
    engines:
      node: '>= 0.8.0'
    resolution:
      integrity: sha1-uo0znQykphDjo/FFucr0iAcVUFQ=
  /levn/0.3.0:
    dependencies:
      prelude-ls: 1.1.2
      type-check: 0.3.2
    dev: false
    engines:
      node: '>= 0.8.0'
    resolution:
      integrity: sha1-OwmSTt+fCDwEkP3UwLxEIeBHZO4=
  /liftoff/2.5.0:
    dependencies:
      extend: 3.0.1
      findup-sync: 2.0.0
      fined: 1.1.0
      flagged-respawn: 1.0.0
      is-plain-object: 2.0.4
      object.map: 1.0.1
      rechoir: 0.6.2
      resolve: 1.7.1
    dev: false
    engines:
      node: '>= 0.8'
    resolution:
      integrity: sha1-IAkpG7Mc6oYbvxCnwVooyvdcMew=
  /livereload-js/2.3.0:
    dev: false
    resolution:
      integrity: sha512-j1R0/FeGa64Y+NmqfZhyoVRzcFlOZ8sNlKzHjh4VvLULFACZhn68XrX5DFg2FhMvSMJmROuFxRSa560ECWKBMg==
  /load-json-file/1.1.0:
    dependencies:
      graceful-fs: 4.1.11
      parse-json: 2.2.0
      pify: 2.3.0
      pinkie-promise: 2.0.1
      strip-bom: 2.0.0
    dev: false
    engines:
      node: '>=0.10.0'
    resolution:
      integrity: sha1-lWkFcI1YtLq0wiYbBPWfMcmTdMA=
  /load-json-file/2.0.0:
    dependencies:
      graceful-fs: 4.1.11
      parse-json: 2.2.0
      pify: 2.3.0
      strip-bom: 3.0.0
    dev: false
    engines:
      node: '>=4'
    resolution:
      integrity: sha1-eUfkIUmvgNaWy/eXvKq8/h/inKg=
  /loader-runner/2.3.0:
    dev: false
    engines:
      node: '>=4.3.0 <5.0.0 || >=5.10'
    resolution:
      integrity: sha1-9IKuqC1UPgeSFwDVpG7yb9rGuKI=
  /loader-utils/0.2.17:
    dependencies:
      big.js: 3.2.0
      emojis-list: 2.1.0
      json5: 0.5.1
      object-assign: 4.1.1
    dev: false
    resolution:
      integrity: sha1-+G5jdNQyBabmxg6RlvF8Apm/s0g=
  /loader-utils/1.1.0:
    dependencies:
      big.js: 3.2.0
      emojis-list: 2.1.0
      json5: 0.5.1
    dev: false
    engines:
      node: '>=4.0.0'
    resolution:
      integrity: sha1-yYrvSIvM7aL/teLeZG1qdUQp9c0=
  /locate-path/2.0.0:
    dependencies:
      p-locate: 2.0.0
      path-exists: 3.0.0
    dev: false
    engines:
      node: '>=4'
    resolution:
      integrity: sha1-K1aLJl7slExtnA3pw9u7ygNUzY4=
  /lodash._baseassign/3.2.0:
    dependencies:
      lodash._basecopy: 3.0.1
      lodash.keys: 3.1.2
    dev: false
    resolution:
      integrity: sha1-jDigmVAPIVrQnlnxci/QxSv+Ck4=
  /lodash._baseclone/4.5.7:
    dev: false
    resolution:
      integrity: sha1-zkKt4IOE711i+nfDD2GkbmhvhDQ=
  /lodash._basecopy/3.0.1:
    dev: false
    resolution:
      integrity: sha1-jaDmqHbPNEwK2KVIghEd08XHyjY=
  /lodash._basecreate/3.0.3:
    dev: false
    resolution:
      integrity: sha1-G8ZhYU2qf8MRt9A78WgGoCE8+CE=
  /lodash._basetostring/3.0.1:
    dev: false
    resolution:
      integrity: sha1-0YYdh3+CSlL2aYMtyvPuFVZqB9U=
  /lodash._basevalues/3.0.0:
    dev: false
    resolution:
      integrity: sha1-W3dXYoAr3j0yl1A+JjAIIP32Ybc=
  /lodash._escapehtmlchar/2.4.1:
    dependencies:
      lodash._htmlescapes: 2.4.1
    dev: false
    resolution:
      integrity: sha1-32fDu2t+jh6DGrSL+geVuSr+iZ0=
  /lodash._escapestringchar/2.4.1:
    dev: false
    resolution:
      integrity: sha1-7P4iYYoq3lC/7qQ5N+Ud9m8O23I=
  /lodash._getnative/3.9.1:
    dev: false
    resolution:
      integrity: sha1-VwvH3t5G1hzc3mh9ZdPuy6o6r/U=
  /lodash._htmlescapes/2.4.1:
    dev: false
    resolution:
      integrity: sha1-MtFL8IRLbeb4tioFG09nwii2JMs=
  /lodash._isiterateecall/3.0.9:
    dev: false
    resolution:
      integrity: sha1-UgOte6Ql+uhCRg5pbbnPPmqsBXw=
  /lodash._isnative/2.4.1:
    dev: false
    resolution:
      integrity: sha1-PqZAS3hKe+g2x7V1gOHN95sUgyw=
  /lodash._objecttypes/2.4.1:
    dev: false
    resolution:
      integrity: sha1-fAt/admKH3ZSn4kLDNsbTf7BHBE=
  /lodash._reescape/3.0.0:
    dev: false
    resolution:
      integrity: sha1-Kx1vXf4HyKNVdT5fJ/rH8c3hYWo=
  /lodash._reevaluate/3.0.0:
    dev: false
    resolution:
      integrity: sha1-WLx0xAZklTrgsSTYBpltrKQx4u0=
  /lodash._reinterpolate/2.4.1:
    dev: false
    resolution:
      integrity: sha1-TxInqlqHEfxjL1sHofRgequLMiI=
  /lodash._reinterpolate/3.0.0:
    dev: false
    resolution:
      integrity: sha1-DM8tiRZq8Ds2Y8eWU4t1rG4RTZ0=
  /lodash._reunescapedhtml/2.4.1:
    dependencies:
      lodash._htmlescapes: 2.4.1
      lodash.keys: 2.4.1
    dev: false
    resolution:
      integrity: sha1-dHxPxAED6zu4oJduVx96JlnpO6c=
  /lodash._root/3.0.1:
    dev: false
    resolution:
      integrity: sha1-+6HEUkwZ7ppfgTa0YJ8BfPTe1pI=
  /lodash._shimkeys/2.4.1:
    dependencies:
      lodash._objecttypes: 2.4.1
    dev: false
    resolution:
      integrity: sha1-bpzJZm/wgfC1psl4uD4kLmlJ0gM=
  /lodash._stack/4.1.3:
    dev: false
    resolution:
      integrity: sha1-dRqnbBuWSwR+dtFPxyoJP8teLdA=
  /lodash.assign/4.2.0:
    dev: false
    resolution:
      integrity: sha1-DZnzzNem0mHRm9rrkkUAXShYCOc=
  /lodash.clonedeep/4.5.0:
    dev: false
    resolution:
      integrity: sha1-4j8/nE+Pvd6HJSnBBxhXoIblzO8=
  /lodash.create/3.1.1:
    dependencies:
      lodash._baseassign: 3.2.0
      lodash._basecreate: 3.0.3
      lodash._isiterateecall: 3.0.9
    dev: false
    resolution:
      integrity: sha1-1/KEnw29p+BGgruM1yqwIkYd6+c=
  /lodash.defaults/2.4.1:
    dependencies:
      lodash._objecttypes: 2.4.1
      lodash.keys: 2.4.1
    dev: false
    resolution:
      integrity: sha1-p+iIXwXmiFEUS24SqPNngCa8TFQ=
  /lodash.escape/2.4.1:
    dependencies:
      lodash._escapehtmlchar: 2.4.1
      lodash._reunescapedhtml: 2.4.1
      lodash.keys: 2.4.1
    dev: false
    resolution:
      integrity: sha1-LOEsXghNsKV92l5dHu659dF1o7Q=
  /lodash.escape/3.2.0:
    dependencies:
      lodash._root: 3.0.1
    dev: false
    resolution:
      integrity: sha1-mV7g3BjBtIzJLv+ucaEKq1tIdpg=
  /lodash.get/4.4.2:
    dev: false
    resolution:
      integrity: sha1-LRd/ZS+jHpObRDjVNBSZ36OCXpk=
  /lodash.isarguments/3.1.0:
    dev: false
    resolution:
      integrity: sha1-L1c9hcaiQon/AGY7SRwdM4/zRYo=
  /lodash.isarray/3.0.4:
    dev: false
    resolution:
      integrity: sha1-eeTriMNqgSKvhvhEqpvNhRtfu1U=
  /lodash.isequal/4.5.0:
    dev: false
    resolution:
      integrity: sha1-QVxEePK8wwEgwizhDtMib30+GOA=
  /lodash.isobject/2.4.1:
    dependencies:
      lodash._objecttypes: 2.4.1
    dev: false
    resolution:
      integrity: sha1-Wi5H/mmVPx7mMafrof5k0tBlWPU=
  /lodash.isplainobject/4.0.6:
    dev: false
    resolution:
      integrity: sha1-fFJqUtibRcRcxpC4gWO+BJf1UMs=
  /lodash.keys/2.4.1:
    dependencies:
      lodash._isnative: 2.4.1
      lodash._shimkeys: 2.4.1
      lodash.isobject: 2.4.1
    dev: false
    resolution:
      integrity: sha1-SN6kbfj/djKxDXBrissmWR4rNyc=
  /lodash.keys/3.1.2:
    dependencies:
      lodash._getnative: 3.9.1
      lodash.isarguments: 3.1.0
      lodash.isarray: 3.0.4
    dev: false
    resolution:
      integrity: sha1-TbwEcrFWvlCgsoaFXRvQsMZWCYo=
  /lodash.keysin/4.2.0:
    dev: false
    resolution:
      integrity: sha1-jMP7NcLZSsxEOhhj4C+kB5nqbyg=
  /lodash.merge/4.3.5:
    dependencies:
      lodash._baseclone: 4.5.7
      lodash._stack: 4.1.3
      lodash.isplainobject: 4.0.6
      lodash.keysin: 4.2.0
      lodash.rest: 4.0.5
    dev: false
    resolution:
      integrity: sha1-VOWMTyCD2f7MsVeaYPdLCT1yrRc=
  /lodash.mergewith/4.6.1:
    dev: false
    resolution:
      integrity: sha512-eWw5r+PYICtEBgrBE5hhlT6aAa75f411bgDz/ZL2KZqYV03USvucsxcHUIlGTDTECs1eunpI7HOV7U+WLDvNdQ==
  /lodash.rest/4.0.5:
    dev: false
    resolution:
      integrity: sha1-lU73UEkmIDjJbR/Jiyj9r58Hcqo=
  /lodash.restparam/3.6.1:
    dev: false
    resolution:
      integrity: sha1-k2pOMJ7zMKdkXtQUWYbIWuWyCAU=
  /lodash.sortby/4.7.0:
    dev: false
    resolution:
      integrity: sha1-7dFMgk4sycHgsKG0K7UhBRakJDg=
  /lodash.template/2.4.1:
    dependencies:
      lodash._escapestringchar: 2.4.1
      lodash._reinterpolate: 2.4.1
      lodash.defaults: 2.4.1
      lodash.escape: 2.4.1
      lodash.keys: 2.4.1
      lodash.templatesettings: 2.4.1
      lodash.values: 2.4.1
    dev: false
    resolution:
      integrity: sha1-nmEQB+32KRKal0qzxIuBez4c8g0=
  /lodash.template/3.6.2:
    dependencies:
      lodash._basecopy: 3.0.1
      lodash._basetostring: 3.0.1
      lodash._basevalues: 3.0.0
      lodash._isiterateecall: 3.0.9
      lodash._reinterpolate: 3.0.0
      lodash.escape: 3.2.0
      lodash.keys: 3.1.2
      lodash.restparam: 3.6.1
      lodash.templatesettings: 3.1.1
    dev: false
    resolution:
      integrity: sha1-+M3sxhaaJVvpCYrosMU9N4kx0U8=
  /lodash.templatesettings/2.4.1:
    dependencies:
      lodash._reinterpolate: 2.4.1
      lodash.escape: 2.4.1
    dev: false
    resolution:
      integrity: sha1-6nbHXRHrhtTb6JqDiTu4YZKaxpk=
  /lodash.templatesettings/3.1.1:
    dependencies:
      lodash._reinterpolate: 3.0.0
      lodash.escape: 3.2.0
    dev: false
    resolution:
      integrity: sha1-+zB4RHU7Zrnxr6VOJix0UwfbqOU=
  /lodash.values/2.4.1:
    dependencies:
      lodash.keys: 2.4.1
    dev: false
    resolution:
      integrity: sha1-q/UUQ2s8twUAFieXjLzzCxKA7qQ=
  /lodash/1.0.2:
    dev: false
    engines:
      '0': node
      '1': rhino
    resolution:
      integrity: sha1-j1dWDIO1n8JwvT1WG2kAQ0MOJVE=
  /lodash/2.4.2:
    dev: false
    engines:
      '0': node
      '1': rhino
    resolution:
      integrity: sha1-+t2DS5aDBz2hebPq5tnA0VBT9z4=
  /lodash/3.10.1:
    dev: false
    resolution:
      integrity: sha1-W/Rejkm6QYnhfUgnid/RW9FAt7Y=
  /lodash/3.6.0:
    dev: false
    resolution:
      integrity: sha1-Umao9J3Zib5Pn2gbbyoMVShdDZo=
  /lodash/4.15.0:
    dev: false
    resolution:
      integrity: sha1-MWI5HY8BQKoiz49rPDTWt/Y9Oqk=
  /lodash/4.17.10:
    dev: false
    resolution:
      integrity: sha512-UejweD1pDoXu+AD825lWwp4ZGtSwgnpZxb3JDViD7StjQz+Nb/6l093lx4OQ0foGWNRoc19mWy7BzL+UAK2iVg==
  /log-symbols/1.0.2:
    dependencies:
      chalk: 1.1.3
    dev: false
    engines:
      node: '>=0.10.0'
    resolution:
      integrity: sha1-N2/3tY6jCGoPCfrMdGF+ylAeGhg=
  /log4js/0.6.38:
    dependencies:
      readable-stream: 1.0.34
      semver: 4.3.6
    dev: false
    engines:
      node: '>=0.8'
    resolution:
      integrity: sha1-LElBFmldb7JUgJQ9P8hy5mKlIv0=
  /lolex/1.3.2:
    dev: false
    resolution:
      integrity: sha1-fD2mL/yzDw9agKJWbKJORdigHzE=
  /lolex/1.4.0:
    dev: false
    resolution:
      integrity: sha1-LycSsbwYDendzF06epbvPAuxYq0=
  /lolex/1.6.0:
    dev: false
    resolution:
      integrity: sha1-OpoCg0UqR9dDnnJzG54H1zhuSfY=
  /longest/1.0.1:
    dev: false
    engines:
      node: '>=0.10.0'
    resolution:
      integrity: sha1-MKCy2jj3N3DoKUoNIuZiXtd9AJc=
  /loose-envify/1.3.1:
    dependencies:
      js-tokens: 3.0.2
    dev: false
    resolution:
      integrity: sha1-0aitM/qc4OcT1l/dCsi3SNR4yEg=
  /loud-rejection/1.6.0:
    dependencies:
      currently-unhandled: 0.4.1
      signal-exit: 3.0.2
    dev: false
    engines:
      node: '>=0.10.0'
    resolution:
      integrity: sha1-W0b4AUft7leIcPCG0Eghz5mOVR8=
  /lru-cache/2.7.3:
    dev: false
    resolution:
      integrity: sha1-bUUk6LlV+V1PW1iFHOId1y+06VI=
  /lru-cache/4.1.3:
    dependencies:
      pseudomap: 1.0.2
      yallist: 2.1.2
    dev: false
    resolution:
      integrity: sha512-fFEhvcgzuIoJVUF8fYr5KR0YqxD238zgObTps31YdADwPPAp82a4M8TrckkWyx7ekNlf9aBcVn81cFwwXngrJA==
  /lru-queue/0.1.0:
    dependencies:
      es5-ext: 0.10.45
    dev: false
    resolution:
      integrity: sha1-Jzi9nw089PhEkMVzbEhpmsYyzaM=
  /make-iterator/1.0.1:
    dependencies:
      kind-of: 6.0.2
    dev: false
    engines:
      node: '>=0.10.0'
    resolution:
      integrity: sha512-pxiuXh0iVEq7VM7KMIhs5gxsfxCux2URptUQaXo4iZZJxBAzTPOLE2BumO5dbfVYq/hBJFBR/a1mFDmOx5AGmw==
  /makeerror/1.0.11:
    dependencies:
      tmpl: 1.0.4
    dev: false
    resolution:
      integrity: sha1-4BpckQnyr3lmDk6LlYd5AYT1qWw=
  /map-cache/0.2.2:
    dev: false
    engines:
      node: '>=0.10.0'
    resolution:
      integrity: sha1-wyq9C9ZSXZsFFkW7TyasXcmKDb8=
  /map-obj/1.0.1:
    dev: false
    engines:
      node: '>=0.10.0'
    resolution:
      integrity: sha1-2TPOuSBdgr3PSIb2dCvcK03qFG0=
  /map-stream/0.0.7:
    dev: false
    resolution:
      integrity: sha1-ih8HiW2CsQkmvTdEokIACfiJdKg=
  /map-stream/0.1.0:
    dev: false
    resolution:
      integrity: sha1-5WqpTEyAVaFkBKBnS3jyFffI4ZQ=
  /map-visit/1.0.0:
    dependencies:
      object-visit: 1.0.1
    dev: false
    engines:
      node: '>=0.10.0'
    resolution:
      integrity: sha1-7Nyo8TFE5mDxtb1B8S80edmN+48=
  /math-random/1.0.1:
    dev: false
    resolution:
      integrity: sha1-izqsWIuKZuSXXjzepn97sylgH6w=
  /md5.js/1.3.4:
    dependencies:
      hash-base: 3.0.4
      inherits: 2.0.3
    dev: false
    resolution:
      integrity: sha1-6b296UogpawYsENA/Fdk1bCdkB0=
  /md5/2.2.1:
    dependencies:
      charenc: 0.0.2
      crypt: 0.0.2
      is-buffer: 1.1.6
    dev: false
    resolution:
      integrity: sha1-U6s41f48iJG6RlMp6iP6wFQBJvk=
  /media-typer/0.3.0:
    dev: false
    engines:
      node: '>= 0.6'
    resolution:
      integrity: sha1-hxDXrwqmJvj/+hzgAWhUUmMlV0g=
  /mem/1.1.0:
    dependencies:
      mimic-fn: 1.2.0
    dev: false
    engines:
      node: '>=4'
    resolution:
      integrity: sha1-Xt1StIXKHZAP5kiVUFOZoN+kX3Y=
  /memoizee/0.4.12:
    dependencies:
      d: 1.0.0
      es5-ext: 0.10.45
      es6-weak-map: 2.0.2
      event-emitter: 0.3.5
      is-promise: 2.1.0
      lru-queue: 0.1.0
      next-tick: 1.0.0
      timers-ext: 0.1.5
    dev: false
    resolution:
      integrity: sha512-sprBu6nwxBWBvBOh5v2jcsGqiGLlL2xr2dLub3vR8dnE8YB17omwtm/0NSHl8jjNbcsJd5GMWJAnTSVe/O0Wfg==
  /memory-fs/0.4.1:
    dependencies:
      errno: 0.1.7
      readable-stream: 2.3.6
    dev: false
    resolution:
      integrity: sha1-OpoguEYlI+RHz7x+i7gO1me/xVI=
  /meow/3.7.0:
    dependencies:
      camelcase-keys: 2.1.0
      decamelize: 1.2.0
      loud-rejection: 1.6.0
      map-obj: 1.0.1
      minimist: 1.2.0
      normalize-package-data: 2.4.0
      object-assign: 4.1.1
      read-pkg-up: 1.0.1
      redent: 1.0.0
      trim-newlines: 1.0.0
    dev: false
    engines:
      node: '>=0.10.0'
    resolution:
      integrity: sha1-cstmi0JSKCkKu/qFaJJYcwioAfs=
  /merge-descriptors/1.0.1:
    dev: false
    resolution:
      integrity: sha1-sAqqVW3YtEVoFQ7J0blT8/kMu2E=
  /merge-stream/1.0.1:
    dependencies:
      readable-stream: 2.3.6
    dev: false
    resolution:
      integrity: sha1-QEEgLVCKNCugAXQAjfDCUbjBNeE=
  /merge/1.2.0:
    dev: false
    resolution:
      integrity: sha1-dTHjnUlJwoGma4xabgJl6LBYlNo=
  /merge2/1.0.3:
    dev: false
    engines:
      node: '>=0.10'
    resolution:
      integrity: sha1-+kT4siYmFaty8ICKQB1HinDjlNs=
  /methods/1.1.2:
    dev: false
    engines:
      node: '>= 0.6'
    resolution:
      integrity: sha1-VSmk1nZUE07cxSZmVoNbD4Ua/O4=
  /micromatch/2.3.11:
    dependencies:
      arr-diff: 2.0.0
      array-unique: 0.2.1
      braces: 1.8.5
      expand-brackets: 0.1.5
      extglob: 0.3.2
      filename-regex: 2.0.1
      is-extglob: 1.0.0
      is-glob: 2.0.1
      kind-of: 3.2.2
      normalize-path: 2.1.1
      object.omit: 2.0.1
      parse-glob: 3.0.4
      regex-cache: 0.4.4
    dev: false
    engines:
      node: '>=0.10.0'
    resolution:
      integrity: sha1-hmd8l9FyCzY0MdBNDRUpO9OMFWU=
  /micromatch/3.1.10:
    dependencies:
      arr-diff: 4.0.0
      array-unique: 0.3.2
      braces: 2.3.2
      define-property: 2.0.2
      extend-shallow: 3.0.2
      extglob: 2.0.4
      fragment-cache: 0.2.1
      kind-of: 6.0.2
      nanomatch: 1.2.9
      object.pick: 1.3.0
      regex-not: 1.0.2
      snapdragon: 0.8.2
      to-regex: 3.0.2
    dev: false
    engines:
      node: '>=0.10.0'
    resolution:
      integrity: sha512-MWikgl9n9M3w+bpsY3He8L+w9eF9338xRl8IAO5viDizwSzziFEyUzo2xrrloB64ADbTf8uA8vRqqttDTOmccg==
  /miller-rabin/4.0.1:
    dependencies:
      bn.js: 4.11.8
      brorand: 1.1.0
    dev: false
    resolution:
      integrity: sha512-115fLhvZVqWwHPbClyntxEVfVDfl9DLLTuJvq3g2O/Oxi8AiNouAHvDSzHS0viUJc+V5vm3eq91Xwqn9dp4jRA==
  /mime-db/1.33.0:
    dev: false
    engines:
      node: '>= 0.6'
    resolution:
      integrity: sha512-BHJ/EKruNIqJf/QahvxwQZXKygOQ256myeN/Ew+THcAa5q+PjyTTMMeNQC4DZw5AwfvelsUrA6B67NKMqXDbzQ==
  /mime-types/2.1.18:
    dependencies:
      mime-db: 1.33.0
    dev: false
    engines:
      node: '>= 0.6'
    resolution:
      integrity: sha512-lc/aahn+t4/SWV/qcmumYjymLsWfN3ELhpmVuUFjgsORruuZPVSwAQryq+HHGvO/SI2KVX26bx+En+zhM8g8hQ==
  /mime/1.3.4:
    dev: false
    resolution:
      integrity: sha1-EV+eO2s9rylZmDyzjxSaLUDrXVM=
  /mime/1.4.1:
    dev: false
    resolution:
      integrity: sha512-KI1+qOZu5DcW6wayYHSzR/tXKCDC5Om4s1z2QJjDULzLcmf3DvzS7oluY4HCTrc+9FiKmWUgeNLg7W3uIQvxtQ==
  /mime/1.6.0:
    dev: false
    engines:
      node: '>=4'
    resolution:
      integrity: sha512-x0Vn8spI+wuJ1O6S7gnbaQg8Pxh4NNHb7KSINmEWKiPE4RKOplvijn+NkmYmmRgP68mc70j2EbeTFRsrswaQeg==
  /mimic-fn/1.2.0:
    dev: false
    engines:
      node: '>=4'
    resolution:
      integrity: sha512-jf84uxzwiuiIVKiOLpfYk7N46TSy8ubTonmneY9vrpHNAnp0QBt2BxWV9dO3/j+BoVAb+a5G6YDPW3M5HOdMWQ==
  /minimalistic-assert/1.0.1:
    dev: false
    resolution:
      integrity: sha512-UtJcAD4yEaGtjPezWuO9wC4nwUnVH/8/Im3yEHQP4b67cXlD/Qr9hdITCU1xDbSEXg2XKNaP8jsReV7vQd00/A==
  /minimalistic-crypto-utils/1.0.1:
    dev: false
    resolution:
      integrity: sha1-9sAMHAsIIkblxNmd+4x8CDsrWCo=
  /minimatch/0.2.14:
    dependencies:
      lru-cache: 2.7.3
      sigmund: 1.0.1
    deprecated: Please update to minimatch 3.0.2 or higher to avoid a RegExp DoS issue
    dev: false
    resolution:
      integrity: sha1-x054BXT2PG+aCQ6Q775u9TpqdWo=
  /minimatch/0.3.0:
    dependencies:
      lru-cache: 2.7.3
      sigmund: 1.0.1
    deprecated: Please update to minimatch 3.0.2 or higher to avoid a RegExp DoS issue
    dev: false
    resolution:
      integrity: sha1-J12O2qxPG7MyZHIInnlJyDlGmd0=
  /minimatch/2.0.10:
    dependencies:
      brace-expansion: 1.1.11
    deprecated: Please update to minimatch 3.0.2 or higher to avoid a RegExp DoS issue
    dev: false
    resolution:
      integrity: sha1-jQh8OcazjAAbl/ynzm0OHoCvusc=
  /minimatch/3.0.4:
    dependencies:
      brace-expansion: 1.1.11
    dev: false
    resolution:
      integrity: sha512-yJHVQEhyqPLUTgt9B83PXu6W3rx4MvvHvSUvToogpwoGDOUQ+yDrR0HRot+yOCdCO7u4hX3pWft6kWBBcqh0UA==
  /minimist/0.0.10:
    dev: false
    resolution:
      integrity: sha1-3j+YVD2/lggr5IrRoMfNqDYwHc8=
  /minimist/0.0.8:
    dev: false
    resolution:
      integrity: sha1-hX/Kv8M5fSYluCKCYuhqp6ARsF0=
  /minimist/0.2.0:
    dev: false
    resolution:
      integrity: sha1-Tf/lJdriuGTGbC4jxicdev3s784=
  /minimist/1.2.0:
    dev: false
    resolution:
      integrity: sha1-o1AIsg9BOD7sH7kU9M1d95omQoQ=
  /minipass/2.3.3:
    dependencies:
      safe-buffer: 5.1.2
      yallist: 3.0.2
    dev: false
    resolution:
      integrity: sha512-/jAn9/tEX4gnpyRATxgHEOV6xbcyxgT7iUnxo9Y3+OB0zX00TgKIv/2FZCf5brBbICcwbLqVv2ImjvWWrQMSYw==
  /minizlib/1.1.0:
    dependencies:
      minipass: 2.3.3
    dev: false
    resolution:
      integrity: sha512-4T6Ur/GctZ27nHfpt9THOdRZNgyJ9FZchYO1ceg5S8Q3DNLCKYy44nCZzgCJgcvx2UM8czmqak5BCxJMrq37lA==
  /mixin-deep/1.3.1:
    dependencies:
      for-in: 1.0.2
      is-extendable: 1.0.1
    dev: false
    engines:
      node: '>=0.10.0'
    resolution:
      integrity: sha512-8ZItLHeEgaqEvd5lYBXfm4EZSFCX29Jb9K+lAHhDKzReKBQKj3R+7NOF6tjqYi9t4oI8VUfaWITJQm86wnXGNQ==
  /mkdirp-promise/5.0.1:
    dependencies:
      mkdirp: 0.5.1
    dev: false
    engines:
      node: '>=4'
    resolution:
      integrity: sha1-6bj2jlUsaKnBcTuEiD96HdA5uKE=
  /mkdirp/0.3.0:
    dev: false
    resolution:
      integrity: sha1-G79asbqCevI1dRQ0kEJkVfSB/h4=
  /mkdirp/0.5.1:
    dependencies:
      minimist: 0.0.8
    dev: false
    resolution:
      integrity: sha1-MAV0OOrGz3+MR2fzhkjWaX11yQM=
  /mocha-clean/0.4.0:
    dev: false
    resolution:
      integrity: sha1-CbaYXDIYFhQDIeED593ktIdgkhw=
  /mocha/2.5.3:
    dependencies:
      commander: 2.3.0
      debug: 2.2.0
      diff: 1.4.0
      escape-string-regexp: 1.0.2
      glob: 3.2.11
      growl: 1.9.2
      jade: 0.26.3
      mkdirp: 0.5.1
      supports-color: 1.2.0
      to-iso-string: 0.0.2
    dev: false
    engines:
      node: '>= 0.8.x'
    resolution:
      integrity: sha1-FhvlvetJZ3HrmzV0UFC2IrWu/Fg=
  /mocha/3.4.2:
    dependencies:
      browser-stdout: 1.3.0
      commander: 2.9.0
      debug: 2.6.0
      diff: 3.2.0
      escape-string-regexp: 1.0.5
      glob: 7.1.1
      growl: 1.9.2
      json3: 3.3.2
      lodash.create: 3.1.1
      mkdirp: 0.5.1
      supports-color: 3.1.2
    dev: false
    engines:
      node: '>= 0.10.x'
      npm: '>= 1.4.x'
    resolution:
      integrity: sha1-0O9NMyEm2/GNDWQMmzgt1IvpdZQ=
  /ms/0.7.1:
    dev: false
    resolution:
      integrity: sha1-nNE8A62/8ltl7/3nzoZO6VIBcJg=
  /ms/0.7.2:
    dev: false
    resolution:
      integrity: sha1-riXPJRKziFodldfwN4aNhDESR2U=
  /ms/2.0.0:
    dev: false
    resolution:
      integrity: sha1-VgiurfwAvmwpAd9fmGF4jeDVl8g=
  /multipipe/0.1.2:
    dependencies:
      duplexer2: 0.0.2
    dev: false
    resolution:
      integrity: sha1-Ko8t33Du1WTf8tV/HhoTfZ8FB4s=
  /mute-stream/0.0.6:
    dev: false
    resolution:
      integrity: sha1-SJYrGeFp/R38JAs/HnMXYnu8R9s=
  /mute-stream/0.0.7:
    dev: false
    resolution:
      integrity: sha1-MHXOk7whuPq0PhvE2n6BFe0ee6s=
  /mz/2.7.0:
    dependencies:
      any-promise: 1.3.0
      object-assign: 4.1.1
      thenify-all: 1.6.0
    dev: false
    resolution:
      integrity: sha512-z81GNO7nnYMEhrGh9LeymoE4+Yr0Wn5McHIZMK5cfQCl+NDX08sCZgUc9/6MHni9IWuFLm1Z3HTCXu2z9fN62Q==
  /nan/2.10.0:
    dev: false
    resolution:
      integrity: sha512-bAdJv7fBLhWC+/Bls0Oza+mvTaNQtP+1RyhhhvD95pgUJz6XM5IzgmxOkItJ9tkoCiplvAnXI1tNmmUD/eScyA==
  /nanomatch/1.2.9:
    dependencies:
      arr-diff: 4.0.0
      array-unique: 0.3.2
      define-property: 2.0.2
      extend-shallow: 3.0.2
      fragment-cache: 0.2.1
      is-odd: 2.0.0
      is-windows: 1.0.2
      kind-of: 6.0.2
      object.pick: 1.3.0
      regex-not: 1.0.2
      snapdragon: 0.8.2
      to-regex: 3.0.2
    dev: false
    engines:
      node: '>=0.10.0'
    resolution:
      integrity: sha512-n8R9bS8yQ6eSXaV6jHUpKzD8gLsin02w1HSFiegwrs9E098Ylhw5jdyKPaYqvHknHaSCKTPp7C8dGCQ0q9koXA==
  /natives/1.1.4:
    dev: false
    resolution:
      integrity: sha512-Q29yeg9aFKwhLVdkTAejM/HvYG0Y1Am1+HUkFQGn5k2j8GS+v60TVmZh6nujpEAj/qql+wGUrlryO8bF+b1jEg==
  /natural-compare/1.4.0:
    dev: false
    resolution:
      integrity: sha1-Sr6/7tdUHywnrPspvbvRXI1bpPc=
  /ndjson/1.5.0:
    dependencies:
      json-stringify-safe: 5.0.1
      minimist: 1.2.0
      split2: 2.2.0
      through2: 2.0.3
    dev: false
    resolution:
      integrity: sha1-rmA7NrE0vOw0e0UkIrC/mNWDLsg=
  /negotiator/0.6.1:
    dev: false
    engines:
      node: '>= 0.6'
    resolution:
      integrity: sha1-KzJxhOiZIQEXeyhWP7XnECrNDKk=
  /neo-async/2.5.1:
    dev: false
    resolution:
      integrity: sha512-3KL3fvuRkZ7s4IFOMfztb7zJp3QaVWnBeGoJlgB38XnCRPj/0tLzzLG5IB8NYOHbJ8g8UGrgZv44GLDk6CxTxA==
  /next-tick/1.0.0:
    dev: false
    resolution:
      integrity: sha1-yobR/ogoFpsBICCOPchCS524NCw=
  /node-fetch/2.1.2:
    dev: false
    engines:
      node: 4.x || >=6.0.0
    resolution:
      integrity: sha1-q4hOjn5X44qUR1POxwb3iNF2i7U=
  /node-forge/0.7.5:
    dev: false
    resolution:
      integrity: sha512-MmbQJ2MTESTjt3Gi/3yG1wGpIMhUfcIypUCGtTizFR9IiccFwxSpfp0vtIZlkFclEqERemxfnSdZEMR9VqqEFQ==
  /node-gyp/3.6.2:
    dependencies:
      fstream: 1.0.11
      glob: 7.0.6
      graceful-fs: 4.1.11
      minimatch: 3.0.4
      mkdirp: 0.5.1
      nopt: 3.0.6
      npmlog: 4.1.2
      osenv: 0.1.5
      request: 2.87.0
      rimraf: 2.5.4
      semver: 5.3.0
      tar: 2.2.1
      which: 1.3.1
    dev: false
    engines:
      node: '>= 0.8.0'
    resolution:
      integrity: sha1-m/vlRWIoYoSDjnUOrAUpWFP6HGA=
  /node-int64/0.4.0:
    dev: false
    resolution:
      integrity: sha1-h6kGXNs1XTGC2PlM4RGIuCXGijs=
  /node-libs-browser/2.1.0:
    dependencies:
      assert: 1.4.1
      browserify-zlib: 0.2.0
      buffer: 4.9.1
      console-browserify: 1.1.0
      constants-browserify: 1.0.0
      crypto-browserify: 3.12.0
      domain-browser: 1.2.0
      events: 1.1.1
      https-browserify: 1.0.0
      os-browserify: 0.3.0
      path-browserify: 0.0.0
      process: 0.11.10
      punycode: 1.4.1
      querystring-es3: 0.2.1
      readable-stream: 2.3.6
      stream-browserify: 2.0.1
      stream-http: 2.8.3
      string_decoder: 1.1.1
      timers-browserify: 2.0.10
      tty-browserify: 0.0.0
      url: 0.11.0
      util: 0.10.4
      vm-browserify: 0.0.4
    dev: false
    resolution:
      integrity: sha512-5AzFzdoIMb89hBGMZglEegffzgRg+ZFoUmisQ8HI4j1KDdpx13J0taNp2y9xPbur6W61gepGDDotGBVQ7mfUCg==
  /node-notifier/5.0.2:
    dependencies:
      growly: 1.3.0
      semver: 5.3.0
      shellwords: 0.1.1
      which: 1.3.1
    dev: false
    resolution:
      integrity: sha1-RDhEn+aeMh+UHO+UOYaweXAycBs=
  /node-notifier/5.2.1:
    dependencies:
      growly: 1.3.0
      semver: 5.5.0
      shellwords: 0.1.1
      which: 1.3.1
    dev: false
    resolution:
      integrity: sha512-MIBs+AAd6dJ2SklbbE8RUDRlIVhU8MaNLh1A9SUZDUHPiZkWLFde6UNwG41yQHZEToHgJMXqyVZ9UcS/ReOVTg==
  /node-sass/4.9.0:
    dependencies:
      async-foreach: 0.1.3
      chalk: 1.1.3
      cross-spawn: 3.0.1
      gaze: 1.1.3
      get-stdin: 4.0.1
      glob: 7.0.6
      in-publish: 2.0.0
      lodash.assign: 4.2.0
      lodash.clonedeep: 4.5.0
      lodash.mergewith: 4.6.1
      meow: 3.7.0
      mkdirp: 0.5.1
      nan: 2.10.0
      node-gyp: 3.6.2
      npmlog: 4.1.2
      request: 2.79.0
      sass-graph: 2.2.4
      stdout-stream: 1.4.0
      true-case-path: 1.0.2
    dev: false
    engines:
      node: '>=0.10.0'
    requiresBuild: true
    resolution:
      integrity: sha512-QFHfrZl6lqRU3csypwviz2XLgGNOoWQbo2GOvtsfQqOfL4cy1BtWnhx/XUeAO9LT3ahBzSRXcEO6DdvAH9DzSg==
  /node.extend/1.1.6:
    dependencies:
      is: 3.2.1
    dev: false
    engines:
      node: '>=0.4.0'
    resolution:
      integrity: sha1-p7iCyC1sk6SGOlUEvV3o7IYli5Y=
  /nopt/3.0.6:
    dependencies:
      abbrev: 1.1.1
    dev: false
    resolution:
      integrity: sha1-xkZdvwirzU2zWTF/eaxopkayj/k=
  /normalize-package-data/2.4.0:
    dependencies:
      hosted-git-info: 2.6.0
      is-builtin-module: 1.0.0
      semver: 5.3.0
      validate-npm-package-license: 3.0.3
    dev: false
    resolution:
      integrity: sha512-9jjUFbTPfEy3R/ad/2oNbKtW9Hgovl5O1FvFWKkKblNXoN/Oou6+9+KKohPK13Yc3/TyunyWhJp6gvRNR/PPAw==
  /normalize-path/2.1.1:
    dependencies:
      remove-trailing-separator: 1.1.0
    dev: false
    engines:
      node: '>=0.10.0'
    resolution:
      integrity: sha1-GrKLVW4Zg2Oowab35vogE3/mrtk=
  /normalize-path/3.0.0:
    dev: false
    engines:
      node: '>=0.10.0'
    resolution:
      integrity: sha512-6eZs5Ls3WtCisHWp9S2GUy8dqkpGi4BVSz3GaqiE6ezub0512ESztXUwUB6C6IKbQkY2Pnb/mD4WYojCRwcwLA==
  /normalize-range/0.1.2:
    dev: false
    engines:
      node: '>=0.10.0'
    resolution:
      integrity: sha1-LRDAa9/TEuqXd2laTShDlFa3WUI=
  /npm-package-arg/5.1.2:
    dependencies:
      hosted-git-info: 2.6.0
      osenv: 0.1.5
      semver: 5.3.0
      validate-npm-package-name: 3.0.0
    dev: false
    resolution:
      integrity: sha512-wJBsrf0qpypPT7A0LART18hCdyhpCMxeTtcb0X4IZO2jsP6Om7EHN1d9KSKiqD+KVH030RVNpWS9thk+pb7wzA==
  /npm-run-path/2.0.2:
    dependencies:
      path-key: 2.0.1
    dev: false
    engines:
      node: '>=4'
    resolution:
      integrity: sha1-NakjLfo11wZ7TLLd8jV7GHFTbF8=
  /npmlog/4.1.2:
    dependencies:
      are-we-there-yet: 1.1.5
      console-control-strings: 1.1.0
      gauge: 2.7.4
      set-blocking: 2.0.0
    dev: false
    resolution:
      integrity: sha512-2uUqazuKlTaSI/dC8AzicUck7+IrEaOnN/e0jd3Xtt1KcGpwx30v50mL7oPyr/h9bL3E4aZccVwpwP+5W9Vjkg==
  /num2fraction/1.2.2:
    dev: false
    resolution:
      integrity: sha1-b2gragJ6Tp3fpFZM0lidHU5mnt4=
  /number-is-nan/1.0.1:
    dev: false
    engines:
      node: '>=0.10.0'
    resolution:
      integrity: sha1-CXtgK1NCKlIsGvuHkDGDNpQaAR0=
  /nwsapi/2.0.2:
    dev: false
    resolution:
      integrity: sha512-wAvMV1QgoYPvqfcAmX1M86SyZA3SnNT6UNvjqO/pKHjIZzhMpPHjCTOWdOfkmUknjnvjDq09wDiBaHAzXSLiSA==
  /oauth-sign/0.8.2:
    dev: false
    resolution:
      integrity: sha1-Rqarfwrq2N6unsBWV4C31O/rnUM=
  /object-assign/3.0.0:
    dev: false
    engines:
      node: '>=0.10.0'
    resolution:
      integrity: sha1-m+3VygiXlJvKR+f/QIBi1Un1h/I=
  /object-assign/4.1.0:
    dev: false
    engines:
      node: '>=0.10.0'
    resolution:
      integrity: sha1-ejs9DpgGPUP0wD8uiubNUahog6A=
  /object-assign/4.1.1:
    dev: false
    engines:
      node: '>=0.10.0'
    resolution:
      integrity: sha1-IQmtx5ZYh8/AXLvUQsrIv7s2CGM=
  /object-component/0.0.3:
    dev: false
    resolution:
      integrity: sha1-8MaapQ78lbhmwYb0AKM3acsvEpE=
  /object-copy/0.1.0:
    dependencies:
      copy-descriptor: 0.1.1
      define-property: 0.2.5
      kind-of: 3.2.2
    dev: false
    engines:
      node: '>=0.10.0'
    resolution:
      integrity: sha1-fn2Fi3gb18mRpBupde04EnVOmYw=
  /object-keys/0.4.0:
    dev: false
    resolution:
      integrity: sha1-KKaq50KN0sOpLz2V8hM13SBOAzY=
  /object-keys/1.0.11:
    dev: false
    engines:
      node: '>= 0.4'
    resolution:
      integrity: sha1-xUYBd4rVYPEULODgG8yotW0TQm0=
  /object-visit/1.0.1:
    dependencies:
      isobject: 3.0.1
    dev: false
    engines:
      node: '>=0.10.0'
    resolution:
      integrity: sha1-95xEk68MU3e1n+OdOV5BBC3QRbs=
  /object.defaults/1.1.0:
    dependencies:
      array-each: 1.0.1
      array-slice: 1.1.0
      for-own: 1.0.0
      isobject: 3.0.1
    dev: false
    engines:
      node: '>=0.10.0'
    resolution:
      integrity: sha1-On+GgzS0B96gbaFtiNXNKeQ1/s8=
  /object.getownpropertydescriptors/2.0.3:
    dependencies:
      define-properties: 1.1.2
      es-abstract: 1.12.0
    dev: false
    engines:
      node: '>= 0.8'
    resolution:
      integrity: sha1-h1jIRvW0B62rDyNuCYbxSwUcqhY=
  /object.map/1.0.1:
    dependencies:
      for-own: 1.0.0
      make-iterator: 1.0.1
    dev: false
    engines:
      node: '>=0.10.0'
    resolution:
      integrity: sha1-z4Plncj8wK1fQlDh94s7gb2AHTc=
  /object.omit/2.0.1:
    dependencies:
      for-own: 0.1.5
      is-extendable: 0.1.1
    dev: false
    engines:
      node: '>=0.10.0'
    resolution:
      integrity: sha1-Gpx0SCnznbuFjHbKNXmuKlTr0fo=
  /object.pick/1.3.0:
    dependencies:
      isobject: 3.0.1
    dev: false
    engines:
      node: '>=0.10.0'
    resolution:
      integrity: sha1-h6EKxMFpS9Lhy/U1kaZhQftd10c=
  /on-finished/2.3.0:
    dependencies:
      ee-first: 1.1.1
    dev: false
    engines:
      node: '>= 0.8'
    resolution:
      integrity: sha1-IPEzZIGwg811M3mSoWlxqi2QaUc=
  /once/1.3.3:
    dependencies:
      wrappy: 1.0.2
    dev: false
    resolution:
      integrity: sha1-suJhVXzkwxTsgwTz+oJmPkKXyiA=
  /once/1.4.0:
    dependencies:
      wrappy: 1.0.2
    dev: false
    resolution:
      integrity: sha1-WDsap3WWHUsROsF9nFC6753Xa9E=
  /onetime/1.1.0:
    dev: false
    engines:
      node: '>=0.10.0'
    resolution:
      integrity: sha1-ofeDj4MUxRbwXs78vEzP4EtO14k=
      tarball: 'http://registry.npmjs.org/onetime/-/onetime-1.1.0.tgz'
  /open/0.0.5:
    dev: false
    engines:
      node: '>= 0.6.0'
    resolution:
      integrity: sha1-QsPhjslUZra/DcQvOilFw/DK2Pw=
  /optimist/0.6.1:
    dependencies:
      minimist: 0.0.10
      wordwrap: 0.0.3
    dev: false
    resolution:
      integrity: sha1-2j6nRob6IaGaERwybpDrFaAZZoY=
  /optionator/0.5.0:
    dependencies:
      deep-is: 0.1.3
      fast-levenshtein: 1.0.7
      levn: 0.2.5
      prelude-ls: 1.1.2
      type-check: 0.3.2
      wordwrap: 0.0.3
    dev: false
    engines:
      node: '>= 0.8.0'
    resolution:
      integrity: sha1-t1qJlaLUF98ltuTjhi9QqohlE2g=
  /optionator/0.8.2:
    dependencies:
      deep-is: 0.1.3
      fast-levenshtein: 2.0.6
      levn: 0.3.0
      prelude-ls: 1.1.2
      type-check: 0.3.2
      wordwrap: 1.0.0
    dev: false
    engines:
      node: '>= 0.8.0'
    resolution:
      integrity: sha1-NkxeQJ0/TWMB1sC0wFu6UBgK62Q=
  /options/0.0.6:
    dev: false
    engines:
      node: '>=0.4.0'
    resolution:
      integrity: sha1-7CLTEoBrtT5zF3Pnza788cZDEo8=
  /orchestrator/0.3.8:
    dependencies:
      end-of-stream: 0.1.5
      sequencify: 0.0.7
      stream-consume: 0.1.1
    dev: false
    resolution:
      integrity: sha1-FOfp4nZPcxX7rBhOUGx6pt+UrX4=
  /ordered-read-streams/0.1.0:
    dev: false
    resolution:
      integrity: sha1-/VZamvjrRHO6abbtijQ1LLVS8SY=
  /ordered-read-streams/0.3.0:
    dependencies:
      is-stream: 1.1.0
      readable-stream: 2.3.6
    dev: false
    resolution:
      integrity: sha1-cTfmmzKYuzQiR6G77jiByA4v14s=
  /os-browserify/0.3.0:
    dev: false
    resolution:
      integrity: sha1-hUNzx/XCMVkU/Jv8a9gjj92h7Cc=
  /os-homedir/1.0.2:
    dev: false
    engines:
      node: '>=0.10.0'
    resolution:
      integrity: sha1-/7xJiDNuDoM94MFox+8VISGqf7M=
  /os-locale/1.4.0:
    dependencies:
      lcid: 1.0.0
    dev: false
    engines:
      node: '>=0.10.0'
    resolution:
      integrity: sha1-IPnxeuKe00XoveWDsT0gCYA8FNk=
  /os-locale/2.1.0:
    dependencies:
      execa: 0.7.0
      lcid: 1.0.0
      mem: 1.1.0
    dev: false
    engines:
      node: '>=4'
    resolution:
      integrity: sha512-3sslG3zJbEYcaC4YVAvDorjGxc7tv6KVATnLPZONiljsUncvihe9BQoVCEs0RZ1kmf4Hk9OBqlZfJZWI4GanKA==
  /os-shim/0.1.3:
    dev: false
    engines:
      node: '>= 0.4.0'
    resolution:
      integrity: sha1-a2LDeRz3kJ6jXtRuF2WLtBfLORc=
  /os-tmpdir/1.0.2:
    dev: false
    engines:
      node: '>=0.10.0'
    resolution:
      integrity: sha1-u+Z0BseaqFxc/sdm/lc0VV36EnQ=
  /osenv/0.1.5:
    dependencies:
      os-homedir: 1.0.2
      os-tmpdir: 1.0.2
    dev: false
    resolution:
      integrity: sha512-0CWcCECdMVc2Rw3U5w9ZjqX6ga6ubk1xDVKxtBQPK7wis/0F2r9T6k4ydGYhecl7YUBxBVxhL5oisPsNxAPe2g==
  /p-filter/1.0.0:
    dependencies:
      p-map: 1.2.0
    dev: false
    engines:
      node: '>=4'
    resolution:
      integrity: sha1-Yp0xcVAgnI/VCLoTdxPvS7kg6ds=
  /p-finally/1.0.0:
    dev: false
    engines:
      node: '>=4'
    resolution:
      integrity: sha1-P7z7FbiZpEEjs0ttzBi3JDNqLK4=
  /p-limit/1.3.0:
    dependencies:
      p-try: 1.0.0
    dev: false
    engines:
      node: '>=4'
    resolution:
      integrity: sha512-vvcXsLAJ9Dr5rQOPk7toZQZJApBl2K4J6dANSsEuh6QI41JYcsS/qhTGa9ErIUUgK3WNQoJYvylxvjqmiqEA9Q==
  /p-locate/2.0.0:
    dependencies:
      p-limit: 1.3.0
    dev: false
    engines:
      node: '>=4'
    resolution:
      integrity: sha1-IKAQOyIqcMj9OcwuWAaA893l7EM=
  /p-map/1.2.0:
    dev: false
    engines:
      node: '>=4'
    resolution:
      integrity: sha512-r6zKACMNhjPJMTl8KcFH4li//gkrXWfbD6feV8l6doRHlzljFWGJ2AP6iKaCJXyZmAUMOPtvbW7EXkbWO/pLEA==
  /p-try/1.0.0:
    dev: false
    engines:
      node: '>=4'
    resolution:
      integrity: sha1-y8ec26+P1CKOE/Yh8rGiN8GyB7M=
  /pako/1.0.6:
    dev: false
    resolution:
      integrity: sha512-lQe48YPsMJAig+yngZ87Lus+NF+3mtu7DVOBu6b/gHO1YpKwIj5AWjZ/TOS7i46HD/UixzWb1zeWDZfGZ3iYcg==
  /parse-asn1/5.1.1:
    dependencies:
      asn1.js: 4.10.1
      browserify-aes: 1.2.0
      create-hash: 1.2.0
      evp_bytestokey: 1.0.3
      pbkdf2: 3.0.16
    dev: false
    resolution:
      integrity: sha512-KPx7flKXg775zZpnp9SxJlz00gTd4BmJ2yJufSc44gMCRrRQ7NSzAcSJQfifuOLgW6bEi+ftrALtsgALeB2Adw==
  /parse-filepath/1.0.2:
    dependencies:
      is-absolute: 1.0.0
      map-cache: 0.2.2
      path-root: 0.1.1
    dev: false
    engines:
      node: '>=0.8'
    resolution:
      integrity: sha1-pjISf1Oq89FYdvWHLz/6x2PWyJE=
  /parse-glob/3.0.4:
    dependencies:
      glob-base: 0.3.0
      is-dotfile: 1.0.3
      is-extglob: 1.0.0
      is-glob: 2.0.1
    dev: false
    engines:
      node: '>=0.10.0'
    resolution:
      integrity: sha1-ssN2z7EfNVE7rdFz7wu246OIORw=
  /parse-json/2.2.0:
    dependencies:
      error-ex: 1.3.1
    dev: false
    engines:
      node: '>=0.10.0'
    resolution:
      integrity: sha1-9ID0BDTvgHQfhGkJn43qGPVaTck=
  /parse-passwd/1.0.0:
    dev: false
    engines:
      node: '>=0.10.0'
    resolution:
      integrity: sha1-bVuTSkVpk7I9N/QKOC1vFmao5cY=
  /parse5/4.0.0:
    dev: false
    resolution:
      integrity: sha512-VrZ7eOd3T1Fk4XWNXMgiGBK/z0MG48BWG2uQNU4I72fkQuKUTZpl+u9k+CxEG0twMVzSmXEEz12z5Fnw1jIQFA==
  /parsejson/0.0.3:
    dependencies:
      better-assert: 1.0.2
    dev: false
    resolution:
      integrity: sha1-q343WfIJ7OmUN5c/fQ8fZK4OZKs=
  /parseqs/0.0.5:
    dependencies:
      better-assert: 1.0.2
    dev: false
    resolution:
      integrity: sha1-1SCKNzjkZ2bikbouoXNoSSGouJ0=
  /parseuri/0.0.5:
    dependencies:
      better-assert: 1.0.2
    dev: false
    resolution:
      integrity: sha1-gCBKUNTbt3m/3G6+J3jZDkvOMgo=
  /parseurl/1.3.2:
    dev: false
    engines:
      node: '>= 0.8'
    resolution:
      integrity: sha1-/CidTtiZMRlGDBViUyYs3I3mW/M=
  /pascalcase/0.1.1:
    dev: false
    engines:
      node: '>=0.10.0'
    resolution:
      integrity: sha1-s2PlXoAGym/iF4TS2yK9FdeRfxQ=
  /path-browserify/0.0.0:
    dev: false
    resolution:
      integrity: sha1-oLhwcpquIUAFt9UDLsLLuw+0RRo=
  /path-dirname/1.0.2:
    dev: false
    resolution:
      integrity: sha1-zDPSTVJeCZpTiMAzbG4yuRYGCeA=
  /path-exists/2.1.0:
    dependencies:
      pinkie-promise: 2.0.1
    dev: false
    engines:
      node: '>=0.10.0'
    resolution:
      integrity: sha1-D+tsZPD8UY2adU3V77YscCJ2H0s=
  /path-exists/3.0.0:
    dev: false
    engines:
      node: '>=4'
    resolution:
      integrity: sha1-zg6+ql94yxiSXqfYENe1mwEP1RU=
  /path-is-absolute/1.0.1:
    dev: false
    engines:
      node: '>=0.10.0'
    resolution:
      integrity: sha1-F0uSaHNVNP+8es5r9TpanhtcX18=
  /path-is-inside/1.0.2:
    dev: false
    resolution:
      integrity: sha1-NlQX3t5EQw0cEa9hAn+s8HS9/FM=
  /path-key/2.0.1:
    dev: false
    engines:
      node: '>=4'
    resolution:
      integrity: sha1-QRyttXTFoUDTpLGRDUDYDMn0C0A=
  /path-parse/1.0.5:
    dev: false
    resolution:
      integrity: sha1-PBrfhx6pzWyUMbbqK9dKD/BVxME=
  /path-root-regex/0.1.2:
    dev: false
    engines:
      node: '>=0.10.0'
    resolution:
      integrity: sha1-v8zcjfWxLcUsi0PsONGNcsBLqW0=
  /path-root/0.1.1:
    dependencies:
      path-root-regex: 0.1.2
    dev: false
    engines:
      node: '>=0.10.0'
    resolution:
      integrity: sha1-mkpoFMrBwM1zNgqV8yCDyOpHRbc=
  /path-to-regexp/0.1.7:
    dev: false
    resolution:
      integrity: sha1-32BBeABfUi8V60SQ5yR6G/qmf4w=
  /path-type/1.1.0:
    dependencies:
      graceful-fs: 4.1.11
      pify: 2.3.0
      pinkie-promise: 2.0.1
    dev: false
    engines:
      node: '>=0.10.0'
    resolution:
      integrity: sha1-WcRPfuSR2nBNpBXaWkBwuk+P5EE=
  /path-type/2.0.0:
    dependencies:
      pify: 2.3.0
    dev: false
    engines:
      node: '>=4'
    resolution:
      integrity: sha1-8BLMuEFbcJb8LaoQVMPXI4lZTHM=
  /pause-stream/0.0.11:
    dependencies:
      through: 2.3.8
    dev: false
    resolution:
      integrity: sha1-/lo0sMvOErWqaitAPuLnO2AvFEU=
  /pbkdf2/3.0.16:
    dependencies:
      create-hash: 1.2.0
      create-hmac: 1.1.7
      ripemd160: 2.0.2
      safe-buffer: 5.1.2
      sha.js: 2.4.11
    dev: false
    engines:
      node: '>=0.12'
    resolution:
      integrity: sha512-y4CXP3thSxqf7c0qmOF+9UeOTrifiVTIM+u7NWlq+PRsHbr7r7dpCmvzrZxa96JJUNi0Y5w9VqG5ZNeCVMoDcA==
  /pend/1.2.0:
    dev: false
    resolution:
      integrity: sha1-elfrVQpng/kRUzH89GY9XI4AelA=
  /performance-now/2.1.0:
    dev: false
    resolution:
      integrity: sha1-Ywn04OX6kT7BxpMHrjZLSzd8nns=
  /phantomjs-polyfill/0.0.2:
    dev: false
    resolution:
      integrity: sha1-jGpxY+m8j9n/2+fWBctTUvn7iR4=
  /phantomjs-prebuilt/2.1.16:
    dependencies:
      es6-promise: 4.2.4
      extract-zip: 1.6.7
      fs-extra: 1.0.0
      hasha: 2.2.0
      kew: 0.7.0
      progress: 1.1.8
      request: 2.87.0
      request-progress: 2.0.1
      which: 1.3.1
    dev: false
    requiresBuild: true
    resolution:
      integrity: sha1-79ISpKOWbTZHaE6ouniFSb4q7+8=
  /pidof/1.0.2:
    dev: false
    resolution:
      integrity: sha1-+6Dq4cgzWhHrgJn10PPvvEXLTpA=
  /pify/2.3.0:
    dev: false
    engines:
      node: '>=0.10.0'
    resolution:
      integrity: sha1-7RQaasBDqEnqWISY59yosVMw6Qw=
  /pinkie-promise/2.0.1:
    dependencies:
      pinkie: 2.0.4
    dev: false
    engines:
      node: '>=0.10.0'
    resolution:
      integrity: sha1-ITXW36ejWMBprJsXh3YogihFD/o=
  /pinkie/2.0.4:
    dev: false
    engines:
      node: '>=0.10.0'
    resolution:
      integrity: sha1-clVrgM+g1IqXToDnckjoDtT3+HA=
  /pkg-conf/1.1.3:
    dependencies:
      find-up: 1.1.2
      load-json-file: 1.1.0
      object-assign: 4.1.1
      symbol: 0.2.3
    dev: false
    engines:
      node: '>=0.10.0'
    resolution:
      integrity: sha1-N45W1v0T6Iv7b0ol33qD+qvduls=
  /pkg-dir/2.0.0:
    dependencies:
      find-up: 2.1.0
    dev: false
    engines:
      node: '>=4'
    resolution:
      integrity: sha1-9tXREJ4Z1j7fQo4L1X4Sd3YVM0s=
  /plur/2.1.2:
    dependencies:
      irregular-plurals: 1.4.0
    dev: false
    engines:
      node: '>=0.10.0'
    resolution:
      integrity: sha1-dIJFLBoPUI4+NE6uwxLJHCncZVo=
  /pn/1.1.0:
    dev: false
    resolution:
      integrity: sha512-2qHaIQr2VLRFoxe2nASzsV6ef4yOOH+Fi9FBOVH6cqeSgUnoyySPZkxzLuzd+RYOQTRpROA0ztTMqxROKSb/nA==
  /posix-character-classes/0.1.1:
    dev: false
    engines:
      node: '>=0.10.0'
    resolution:
      integrity: sha1-AerA/jta9xoqbAL+q7jB/vfgDqs=
  /postcss-load-config/1.2.0:
    dependencies:
      cosmiconfig: 2.2.2
      object-assign: 4.1.1
      postcss-load-options: 1.2.0
      postcss-load-plugins: 2.3.0
    dev: false
    engines:
      node: '>=0.12'
    resolution:
      integrity: sha1-U56a/J3chiASHr+djDZz4M5Q0oo=
  /postcss-load-options/1.2.0:
    dependencies:
      cosmiconfig: 2.2.2
      object-assign: 4.1.1
    dev: false
    engines:
      node: '>=0.12'
    resolution:
      integrity: sha1-sJixVZ3awt8EvAuzdfmaXP4rbYw=
  /postcss-load-plugins/2.3.0:
    dependencies:
      cosmiconfig: 2.2.2
      object-assign: 4.1.1
    dev: false
    engines:
      node: '>=0.12'
    resolution:
      integrity: sha1-dFdoEWWZrKLwCfrUJrABdQSdjZI=
  /postcss-modules-extract-imports/1.1.0:
    dependencies:
      postcss: 6.0.22
    dev: false
    resolution:
      integrity: sha1-thTJcgvmgW6u41+zpfqh26agXds=
  /postcss-modules-local-by-default/1.2.0:
    dependencies:
      css-selector-tokenizer: 0.7.0
      postcss: 6.0.22
    dev: false
    resolution:
      integrity: sha1-99gMOYxaOT+nlkRmvRlQCn1hwGk=
  /postcss-modules-scope/1.1.0:
    dependencies:
      css-selector-tokenizer: 0.7.0
      postcss: 6.0.22
    dev: false
    resolution:
      integrity: sha1-1upkmUx5+XtipytCb75gVqGUu5A=
  /postcss-modules-values/1.3.0:
    dependencies:
      icss-replace-symbols: 1.1.0
      postcss: 6.0.22
    dev: false
    resolution:
      integrity: sha1-7P+p1+GSUYOJ9CrQ6D9yrsRW6iA=
  /postcss-modules/0.6.4:
    dependencies:
      css-modules-loader-core: 1.1.0
      generic-names: 1.0.3
      postcss: 5.2.18
      string-hash: 1.1.3
    dev: false
    resolution:
      integrity: sha1-d6WLt3uhtDkrJwwLWYUv116JqLQ=
  /postcss-value-parser/3.3.0:
    dev: false
    resolution:
      integrity: sha1-h/OPnxj3dKSrTIojL1xc6IcqnRU=
  /postcss/5.2.18:
    dependencies:
      chalk: 1.1.3
      js-base64: 2.4.5
      source-map: 0.5.7
      supports-color: 3.2.3
    dev: false
    engines:
      node: '>=0.12'
    resolution:
      integrity: sha512-zrUjRRe1bpXKsX1qAJNJjqZViErVuyEkMTRrwu4ud4sbTtIBRmtaYDrHmcGgmrbsW3MHfmtIf+vJumgQn+PrXg==
  /postcss/6.0.1:
    dependencies:
      chalk: 1.1.3
      source-map: 0.5.7
      supports-color: 3.2.3
    dev: false
    engines:
      node: '>=4.0.0'
    resolution:
      integrity: sha1-AA29H47vIXqjaLmiEsX8QLKo8/I=
  /postcss/6.0.22:
    dependencies:
      chalk: 2.4.1
      source-map: 0.6.1
      supports-color: 5.4.0
    dev: false
    engines:
      node: '>=4.0.0'
    resolution:
      integrity: sha512-Toc9lLoUASwGqxBSJGTVcOQiDqjK+Z2XlWBg+IgYwQMY9vA2f7iMpXVc1GpPcfTSyM5lkxNo0oDwDRO+wm7XHA==
  /prelude-ls/1.1.2:
    dev: false
    engines:
      node: '>= 0.8.0'
    resolution:
      integrity: sha1-IZMqVJ9eUv/ZqCf1cOBL5iqX2lQ=
  /preserve/0.2.0:
    dev: false
    engines:
      node: '>=0.10.0'
    resolution:
      integrity: sha1-gV7R9uvGWSb4ZbMQwHE7yzMVzks=
  /pretty-format/22.4.3:
    dependencies:
      ansi-regex: 3.0.0
      ansi-styles: 3.2.1
    dev: false
    resolution:
      integrity: sha512-S4oT9/sT6MN7/3COoOy+ZJeA92VmOnveLHgrwBE3Z1W5N9S2A1QGNYiE1z75DAENbJrXXUb+OWXhpJcg05QKQQ==
  /pretty-hrtime/1.0.3:
    dev: false
    engines:
      node: '>= 0.8'
    resolution:
      integrity: sha1-t+PqQkNaTJsnWdmeDyAesZWALuE=
  /private/0.1.8:
    dev: false
    engines:
      node: '>= 0.6'
    resolution:
      integrity: sha512-VvivMrbvd2nKkiG38qjULzlc+4Vx4wm/whI9pQD35YrARNnhxeiRktSOhSukRLFNlzg6Br/cJPet5J/u19r/mg==
  /process-nextick-args/2.0.0:
    dev: false
    resolution:
      integrity: sha512-MtEC1TqN0EU5nephaJ4rAtThHtC86dNN9qCuEhtshvpVBkAW5ZO7BASN9REnF9eoXGcRub+pFuKEpOHE+HbEMw==
  /process/0.11.10:
    dev: false
    engines:
      node: '>= 0.6.0'
    resolution:
      integrity: sha1-czIwDoQBYb2j5podHZGn1LwW8YI=
  /progress/1.1.8:
    dev: false
    engines:
      node: '>=0.4.0'
    resolution:
      integrity: sha1-4mDHj2Fhzdmw5WzD4Khd4Xx6V74=
  /proxy-addr/2.0.3:
    dependencies:
      forwarded: 0.1.2
      ipaddr.js: 1.6.0
    dev: false
    engines:
      node: '>= 0.10'
    resolution:
      integrity: sha512-jQTChiCJteusULxjBp8+jftSQE5Obdl3k4cnmLA6WXtK6XFuWRnvVL7aCiBqaLPM8c4ph0S4tKna8XvmIwEnXQ==
  /prr/1.0.1:
    dev: false
    resolution:
      integrity: sha1-0/wRS6BplaRexok/SEzrHXj19HY=
  /pseudomap/1.0.2:
    dev: false
    resolution:
      integrity: sha1-8FKijacOYYkX7wqKw0wa5aaChrM=
  /psl/1.1.27:
    dev: false
    resolution:
      integrity: sha512-J8tJX5tAeEp9tQTI2w2aMZ6V1INuU4JmNaNPRuHAqjjVq3ZJ+jV3+tcT3ncgTnBxvwJy740IB/WZrxFus2VdMA==
  /public-encrypt/4.0.2:
    dependencies:
      bn.js: 4.11.8
      browserify-rsa: 4.0.1
      create-hash: 1.2.0
      parse-asn1: 5.1.1
      randombytes: 2.0.6
    dev: false
    resolution:
      integrity: sha512-4kJ5Esocg8X3h8YgJsKAuoesBgB7mqH3eowiDzMUPKiRDDE7E/BqqZD1hnTByIaAFiwAw246YEltSq7tdrOH0Q==
  /punycode/1.3.2:
    dev: false
    resolution:
      integrity: sha1-llOgNvt8HuQjQvIyXM7v6jkmxI0=
  /punycode/1.4.1:
    dev: false
    resolution:
      integrity: sha1-wNWmOycYgArY4esPpSachN1BhF4=
  /punycode/2.1.1:
    dev: false
    engines:
      node: '>=6'
    resolution:
      integrity: sha512-XRsRjdf+j5ml+y/6GKHPZbrF/8p2Yga0JPtdqTIY2Xe5ohJPD9saDJJLPvp9+NSBprVvevdXZybnj2cv8OEd0A==
  /qs/5.1.0:
    dev: false
    resolution:
      integrity: sha1-TZMuXH6kEcynajEtOaYGIA/VDNk=
  /qs/5.2.0:
    dev: false
    resolution:
      integrity: sha1-qfMRQq9GjLcrJbMBNrokVoNJFr4=
  /qs/6.3.2:
    dev: false
    engines:
      node: '>=0.6'
    resolution:
      integrity: sha1-51vV9uJoEioqDgvaYwslUMFmUCw=
  /qs/6.5.1:
    dev: false
    engines:
      node: '>=0.6'
    resolution:
      integrity: sha512-eRzhrN1WSINYCDCbrz796z37LOe3m5tmW7RQf6oBntukAG1nmovJvhnwHHRMAfeoItc1m2Hk02WER2aQ/iqs+A==
  /qs/6.5.2:
    dev: false
    engines:
      node: '>=0.6'
    resolution:
      integrity: sha512-N5ZAX4/LxJmF+7wN74pUD6qAh9/wnvdQcjq9TZjevvXzSUo7bfmw91saqMjzGS2xq91/odN2dW/WOl7qQHNDGA==
  /querystring-es3/0.2.1:
    dev: false
    engines:
      node: '>=0.4.x'
    resolution:
      integrity: sha1-nsYfeQSYdXB9aUFFlv2Qek1xHnM=
  /querystring/0.2.0:
    dev: false
    engines:
      node: '>=0.4.x'
    resolution:
      integrity: sha1-sgmEkgO7Jd+CDadW50cAWHhSFiA=
  /ramda/0.25.0:
    dev: false
    resolution:
      integrity: sha512-GXpfrYVPwx3K7RQ6aYT8KPS8XViSXUVJT1ONhoKPE9VAleW42YE+U+8VEyGWt41EnEQW7gwecYJriTI0pKoecQ==
  /randomatic/3.0.0:
    dependencies:
      is-number: 4.0.0
      kind-of: 6.0.2
      math-random: 1.0.1
    dev: false
    engines:
      node: '>= 0.10.0'
    resolution:
      integrity: sha512-VdxFOIEY3mNO5PtSRkkle/hPJDHvQhK21oa73K4yAc9qmp6N429gAyF1gZMOTMeS0/AYzaV/2Trcef+NaIonSA==
  /randombytes/2.0.6:
    dependencies:
      safe-buffer: 5.1.2
    dev: false
    resolution:
      integrity: sha512-CIQ5OFxf4Jou6uOKe9t1AOgqpeU5fd70A8NPdHSGeYXqXsPe6peOwI0cUl88RWZ6sP1vPMV3avd/R6cZ5/sP1A==
  /randomfill/1.0.4:
    dependencies:
      randombytes: 2.0.6
      safe-buffer: 5.1.2
    dev: false
    resolution:
      integrity: sha512-87lcbR8+MhcWcUiQ+9e+Rwx8MyR2P7qnt15ynUlbm3TU/fjbgz4GsvfSUDTemtCCtVCqb4ZcEFlyPNTh9bBTLw==
  /range-parser/1.0.3:
    dev: false
    engines:
      node: '>= 0.6'
    resolution:
      integrity: sha1-aHKCNTXGkuLCoBA4Jq/YLC4P8XU=
  /range-parser/1.2.0:
    dev: false
    engines:
      node: '>= 0.6'
    resolution:
      integrity: sha1-9JvmtIeJTdxA3MlKMi9hEJLgDV4=
  /raw-body/2.1.7:
    dependencies:
      bytes: 2.4.0
      iconv-lite: 0.4.13
      unpipe: 1.0.0
    dev: false
    engines:
      node: '>= 0.8'
    resolution:
      integrity: sha1-rf6s4uT7MJgFgBTQjActzFl1h3Q=
  /raw-body/2.3.2:
    dependencies:
      bytes: 3.0.0
      http-errors: 1.6.2
      iconv-lite: 0.4.19
      unpipe: 1.0.0
    dev: false
    engines:
      node: '>= 0.8'
    resolution:
      integrity: sha1-vNYMd9Prk83gBQKVw/N5OJvIj4k=
  /raw-body/2.3.3:
    dependencies:
      bytes: 3.0.0
      http-errors: 1.6.3
      iconv-lite: 0.4.23
      unpipe: 1.0.0
    dev: false
    engines:
      node: '>= 0.8'
    resolution:
      integrity: sha512-9esiElv1BrZoI3rCDuOuKCBRbuApGGaDPQfjSflGxdy4oyzqghxu6klEkkVIvBje+FF0BX9coEv8KqW6X/7njw==
  /read-package-json/2.0.13:
    dependencies:
      glob: 7.1.2
      json-parse-better-errors: 1.0.2
      normalize-package-data: 2.4.0
      slash: 1.0.0
    dev: false
    optionalDependencies:
      graceful-fs: 4.1.11
    resolution:
      integrity: sha512-/1dZ7TRZvGrYqE0UAfN6qQb5GYBsNcqS1C0tNK601CFOJmtHI7NIGXwetEPU/OtoFHZL3hDxm4rolFFVE9Bnmg==
  /read-package-tree/5.1.6:
    dependencies:
      debuglog: 1.0.1
      dezalgo: 1.0.3
      once: 1.4.0
      read-package-json: 2.0.13
      readdir-scoped-modules: 1.0.2
    dev: false
    resolution:
      integrity: sha512-FCX1aT3GWyY658wzDICef4p+n0dB+ENRct8E/Qyvppj6xVpOYerBHfUu7OP5Rt1/393Tdglguf5ju5DEX4wZNg==
  /read-pkg-up/1.0.1:
    dependencies:
      find-up: 1.1.2
      read-pkg: 1.1.0
    dev: false
    engines:
      node: '>=0.10.0'
    resolution:
      integrity: sha1-nWPBMnbAZZGNV/ACpX9AobZD+wI=
  /read-pkg-up/2.0.0:
    dependencies:
      find-up: 2.1.0
      read-pkg: 2.0.0
    dev: false
    engines:
      node: '>=4'
    resolution:
      integrity: sha1-a3KoBImE4MQeeVEP1en6mbO1Sb4=
  /read-pkg/1.1.0:
    dependencies:
      load-json-file: 1.1.0
      normalize-package-data: 2.4.0
      path-type: 1.1.0
    dev: false
    engines:
      node: '>=0.10.0'
    resolution:
      integrity: sha1-9f+qXs0pyzHAR0vKfXVra7KePyg=
  /read-pkg/2.0.0:
    dependencies:
      load-json-file: 2.0.0
      normalize-package-data: 2.4.0
      path-type: 2.0.0
    dev: false
    engines:
      node: '>=4'
    resolution:
      integrity: sha1-jvHAYjxqbbDcZxPEv6xGMysjaPg=
  /read/1.0.7:
    dependencies:
      mute-stream: 0.0.7
    dev: false
    engines:
      node: '>=0.8'
    resolution:
      integrity: sha1-s9oZvQUkMal2cdRKQmNK33ELQMQ=
  /readable-stream/1.0.34:
    dependencies:
      core-util-is: 1.0.2
      inherits: 2.0.3
      isarray: 0.0.1
      string_decoder: 0.10.31
    dev: false
    resolution:
      integrity: sha1-Elgg40vIQtLyqq+v5MKRbuMsFXw=
  /readable-stream/1.1.14:
    dependencies:
      core-util-is: 1.0.2
      inherits: 2.0.3
      isarray: 0.0.1
      string_decoder: 0.10.31
    dev: false
    resolution:
      integrity: sha1-fPTFTvZI44EwhMY23SB54WbAgdk=
  /readable-stream/2.3.6:
    dependencies:
      core-util-is: 1.0.2
      inherits: 2.0.3
      isarray: 1.0.0
      process-nextick-args: 2.0.0
      safe-buffer: 5.1.2
      string_decoder: 1.1.1
      util-deprecate: 1.0.2
    dev: false
    resolution:
      integrity: sha512-tQtKA9WIAhBF3+VLAseyMqZeBjW0AHJoxOtYqSUZNJxauErmLbVm2FW1y+J/YA9dUrAC39ITejlZWhVIwawkKw==
  /readdir-scoped-modules/1.0.2:
    dependencies:
      debuglog: 1.0.1
      dezalgo: 1.0.3
      graceful-fs: 4.1.11
      once: 1.4.0
    dev: false
    resolution:
      integrity: sha1-n6+jfShr5dksuuve4DDcm19AZ0c=
  /readdirp/2.1.0:
    dependencies:
      graceful-fs: 4.1.11
      minimatch: 3.0.4
      readable-stream: 2.3.6
      set-immediate-shim: 1.0.1
    dev: false
    engines:
      node: '>=0.6'
    resolution:
      integrity: sha1-TtCtBg3zBzMAxIRANz9y0cxkLXg=
  /realpath-native/1.0.0:
    dependencies:
      util.promisify: 1.0.0
    dev: false
    engines:
      node: '>=4'
    resolution:
      integrity: sha512-XJtlRJ9jf0E1H1SLeJyQ9PGzQD7S65h1pRXEcAeK48doKOnKxcgPeNohJvD5u/2sI9J1oke6E8bZHS/fmW1UiQ==
  /rechoir/0.6.2:
    dependencies:
      resolve: 1.7.1
    dev: false
    engines:
      node: '>= 0.10'
    resolution:
      integrity: sha1-hSBLVNuoLVdC4oyWdW70OvUOM4Q=
  /redent/1.0.0:
    dependencies:
      indent-string: 2.1.0
      strip-indent: 1.0.1
    dev: false
    engines:
      node: '>=0.10.0'
    resolution:
      integrity: sha1-z5Fqsf1fHxbfsggi3W7H9zDCr94=
  /regenerate/1.4.0:
    dev: false
    resolution:
      integrity: sha512-1G6jJVDWrt0rK99kBjvEtziZNCICAuvIPkSiUFIQxVP06RCVpq3dmDo2oi6ABpYaDYaTRr67BEhL8r1wgEZZKg==
  /regenerator-runtime/0.11.1:
    dev: false
    resolution:
      integrity: sha512-MguG95oij0fC3QV3URf4V2SDYGJhJnJGqvIIgdECeODCT98wSWDAJ94SSuVpYQUoTcGUIL6L4yNB7j1DFFHSBg==
  /regex-cache/0.4.4:
    dependencies:
      is-equal-shallow: 0.1.3
    dev: false
    engines:
      node: '>=0.10.0'
    resolution:
      integrity: sha512-nVIZwtCjkC9YgvWkpM55B5rBhBYRZhAaJbgcFYXXsHnbZ9UZI9nnVWYZpBlCqv9ho2eZryPnWrZGsOdPwVWXWQ==
  /regex-not/1.0.2:
    dependencies:
      extend-shallow: 3.0.2
      safe-regex: 1.1.0
    dev: false
    engines:
      node: '>=0.10.0'
    resolution:
      integrity: sha512-J6SDjUgDxQj5NusnOtdFxDwN/+HWykR8GELwctJ7mdqhcyy1xEc4SRFHUXvxTp661YaVKAjfRLZ9cCqS6tn32A==
  /regexpu-core/1.0.0:
    dependencies:
      regenerate: 1.4.0
      regjsgen: 0.2.0
      regjsparser: 0.1.5
    dev: false
    resolution:
      integrity: sha1-hqdj9Y7k18L2sQLkdkBQ3n7ZDGs=
  /regjsgen/0.2.0:
    dev: false
    resolution:
      integrity: sha1-bAFq3qxVT3WCP+N6wFuS1aTtsfc=
  /regjsparser/0.1.5:
    dependencies:
      jsesc: 0.5.0
    dev: false
    resolution:
      integrity: sha1-fuj4Tcb6eS0/0K4ijSS9lJ6tIFw=
  /remove-trailing-separator/1.1.0:
    dev: false
    resolution:
      integrity: sha1-wkvOKig62tW8P1jg1IJJuSN52O8=
  /repeat-element/1.1.2:
    dev: false
    engines:
      node: '>=0.10.0'
    resolution:
      integrity: sha1-7wiaF40Ug7quTZPrmLT55OEdmQo=
  /repeat-string/0.2.2:
    dev: false
    engines:
      node: '>=0.10'
    resolution:
      integrity: sha1-x6jTI2BoNiBZp+RlH8aITosftK4=
  /repeat-string/1.6.1:
    dev: false
    engines:
      node: '>=0.10'
    resolution:
      integrity: sha1-jcrkcOHIirwtYA//Sndihtp15jc=
  /repeating/2.0.1:
    dependencies:
      is-finite: 1.0.2
    dev: false
    engines:
      node: '>=0.10.0'
    resolution:
      integrity: sha1-UhTFOpJtNVJwdSf7q0FdvAjQbdo=
  /replace-ext/0.0.1:
    dev: false
    engines:
      node: '>= 0.4'
    resolution:
      integrity: sha1-KbvZIHinOfC8zitO5B6DeVNSKSQ=
  /replacestream/4.0.3:
    dependencies:
      escape-string-regexp: 1.0.5
      object-assign: 4.1.1
      readable-stream: 2.3.6
    dev: false
    resolution:
      integrity: sha512-AC0FiLS352pBBiZhd4VXB1Ab/lh0lEgpP+GGvZqbQh8a5cmXVoTe5EX/YeTFArnp4SRGTHh1qCHu9lGs1qG8sA==
  /request-progress/2.0.1:
    dependencies:
      throttleit: 1.0.0
    dev: false
    resolution:
      integrity: sha1-XTa7V5YcZzqlt4jbyBQf3yO0Tgg=
  /request-promise-core/1.1.1/request@2.87.0:
    dependencies:
      lodash: 4.15.0
      request: 2.87.0
    dev: false
    engines:
      node: '>=0.10.0'
    id: registry.npmjs.org/request-promise-core/1.1.1
    peerDependencies:
      request: ^2.34
    resolution:
      integrity: sha1-Pu4AssWqgyOc+wTFcA2jb4HNCLY=
  /request-promise-native/1.0.5/request@2.87.0:
    dependencies:
      request: 2.87.0
      request-promise-core: /request-promise-core/1.1.1/request@2.87.0
      stealthy-require: 1.1.1
      tough-cookie: 2.4.2
    dev: false
    engines:
      node: '>=0.12.0'
    id: registry.npmjs.org/request-promise-native/1.0.5
    peerDependencies:
      request: ^2.34
    resolution:
      integrity: sha1-UoF3D2jgyXGeUWP9P6tIIhX0/aU=
  /request/2.79.0:
    dependencies:
      aws-sign2: 0.6.0
      aws4: 1.7.0
      caseless: 0.11.0
      combined-stream: 1.0.6
      extend: 3.0.1
      forever-agent: 0.6.1
      form-data: 2.1.4
      har-validator: 2.0.6
      hawk: 3.1.3
      http-signature: 1.1.1
      is-typedarray: 1.0.0
      isstream: 0.1.2
      json-stringify-safe: 5.0.1
      mime-types: 2.1.18
      oauth-sign: 0.8.2
      qs: 6.3.2
      stringstream: 0.0.6
      tough-cookie: 2.3.4
      tunnel-agent: 0.4.3
      uuid: 3.2.1
    dev: false
    engines:
      node: '>= 4'
    resolution:
      integrity: sha1-Tf5b9r6LjNw3/Pk+BLZVd3InEN4=
  /request/2.87.0:
    dependencies:
      aws-sign2: 0.7.0
      aws4: 1.7.0
      caseless: 0.12.0
      combined-stream: 1.0.6
      extend: 3.0.1
      forever-agent: 0.6.1
      form-data: 2.3.2
      har-validator: 5.0.3
      http-signature: 1.2.0
      is-typedarray: 1.0.0
      isstream: 0.1.2
      json-stringify-safe: 5.0.1
      mime-types: 2.1.18
      oauth-sign: 0.8.2
      performance-now: 2.1.0
      qs: 6.5.2
      safe-buffer: 5.1.2
      tough-cookie: 2.3.4
      tunnel-agent: 0.6.0
      uuid: 3.2.1
    dev: false
    engines:
      node: '>= 4'
    resolution:
      integrity: sha512-fcogkm7Az5bsS6Sl0sibkbhcKsnyon/jV1kF3ajGmF0c8HrttdKTPRT9hieOaQHA5HEq6r8OyWOo/o781C1tNw==
  /require-directory/2.1.1:
    dev: false
    engines:
      node: '>=0.10.0'
    resolution:
      integrity: sha1-jGStX9MNqxyXbiNE/+f3kqam30I=
  /require-from-string/1.2.1:
    dev: false
    engines:
      node: '>=0.10.0'
    resolution:
      integrity: sha1-UpyczvJzgK3+yaL5ZbZJu+5jZBg=
  /require-main-filename/1.0.1:
    dev: false
    resolution:
      integrity: sha1-l/cXtp1IeE9fUmpsWqj/3aBVpNE=
  /requires-port/1.0.0:
    dev: false
    resolution:
      integrity: sha1-kl0mAdOaxIXgkc8NpcbmlNw9yv8=
  /resolve-cwd/2.0.0:
    dependencies:
      resolve-from: 3.0.0
    dev: false
    engines:
      node: '>=4'
    resolution:
      integrity: sha1-AKn3OHVW4nA46uIyyqNypqWbZlo=
  /resolve-dir/1.0.1:
    dependencies:
      expand-tilde: 2.0.2
      global-modules: 1.0.0
    dev: false
    engines:
      node: '>=0.10.0'
    resolution:
      integrity: sha1-eaQGRMNivoLybv/nOcm7U4IEb0M=
  /resolve-from/1.0.1:
    dev: false
    engines:
      node: '>=0.10.0'
    resolution:
      integrity: sha1-Jsv+k10a7uq7Kbw/5a6wHpPUQiY=
  /resolve-from/3.0.0:
    dev: false
    engines:
      node: '>=4'
    resolution:
      integrity: sha1-six699nWiBvItuZTM17rywoYh0g=
  /resolve-url/0.2.1:
    dev: false
    resolution:
      integrity: sha1-LGN/53yJOv0qZj/iGqkIAGjiBSo=
  /resolve/1.1.7:
    dev: false
    resolution:
      integrity: sha1-IDEU2CrSxe2ejgQRs5ModeiJ6Xs=
  /resolve/1.7.1:
    dependencies:
      path-parse: 1.0.5
    dev: false
    resolution:
      integrity: sha512-c7rwLofp8g1U+h1KNyHL/jicrKg1Ek4q+Lr33AL65uZTinUZHe30D5HlyN5V9NW0JX1D5dXQ4jqW5l7Sy/kGfw==
  /restore-cursor/1.0.1:
    dependencies:
      exit-hook: 1.1.1
      onetime: 1.1.0
    dev: false
    engines:
      node: '>=0.10.0'
    resolution:
      integrity: sha1-NGYfRohjJ/7SmRR5FSJS35LapUE=
  /ret/0.1.15:
    dev: false
    engines:
      node: '>=0.12'
    resolution:
      integrity: sha512-TTlYpa+OL+vMMNG24xSlQGEJ3B/RzEfUlLct7b5G/ytav+wPrplCpVMFuwzXbkecJrb6IYo1iFb0S9v37754mg==
  /right-align/0.1.3:
    dependencies:
      align-text: 0.1.4
    dev: false
    engines:
      node: '>=0.10.0'
    resolution:
      integrity: sha1-YTObci/mo1FWiSENJOFMlhSGE+8=
  /rimraf/2.2.8:
    dev: false
    resolution:
      integrity: sha1-5Dm+Kq7jJzIZUnMPmaiSnk/FBYI=
  /rimraf/2.5.4:
    dependencies:
      glob: 7.0.6
    dev: false
    resolution:
      integrity: sha1-loAAk8vxoMhr2VtGJUZ1NcKd+gQ=
  /rimraf/2.6.2:
    dependencies:
      glob: 7.0.6
    dev: false
    resolution:
      integrity: sha512-lreewLK/BlghmxtfH36YYVg1i8IAce4TI7oao75I1g245+6BctqTVQiBP3YUJ9C6DQOXJmkYR9X9fCLtCOJc5w==
  /ripemd160/2.0.2:
    dependencies:
      hash-base: 3.0.4
      inherits: 2.0.3
    dev: false
    resolution:
      integrity: sha512-ii4iagi25WusVoiC4B4lq7pbXfAp3D9v5CwfkY33vffw2+pkDjY1D8GaN7spsxvCSx8dkPqOZCEZyfxcmJG2IA==
  /rsvp/3.6.2:
    dev: false
    engines:
      node: 0.12.* || 4.* || 6.* || >= 7.*
    resolution:
      integrity: sha512-OfWGQTb9vnwRjwtA2QwpG2ICclHC3pgXZO5xt8H2EfgDquO0qVdSb5T88L4qJVAEugbS56pAuV4XZM58UX8ulw==
  /run-async/2.3.0:
    dependencies:
      is-promise: 2.1.0
    dev: false
    engines:
      node: '>=0.12.0'
    resolution:
      integrity: sha1-A3GrSuC91yDUFm19/aZP96RFpsA=
  /rx/4.1.0:
    dev: false
    resolution:
      integrity: sha1-pfE/957zt0D+MKqAP7CfmIBdR4I=
  /safe-buffer/5.1.1:
    dev: false
    resolution:
      integrity: sha512-kKvNJn6Mm93gAczWVJg7wH+wGYWNrDHdWvpUmHyEsgCtIwwo3bqPtV4tR5tuPaUhTOo/kvhVwd8XwwOllGYkbg==
  /safe-buffer/5.1.2:
    dev: false
    resolution:
      integrity: sha512-Gd2UZBJDkXlY7GbJxfsE8/nvKkUEU1G38c1siN6QP6a9PT9MmHB8GnpscSmMJSoF8LOIrt8ud/wPtojys4G6+g==
  /safe-regex/1.1.0:
    dependencies:
      ret: 0.1.15
    dev: false
    resolution:
      integrity: sha1-QKNmnzsHfR6UPURinhV91IAjvy4=
  /safer-buffer/2.1.2:
    dev: false
    resolution:
      integrity: sha512-YZo3K82SD7Riyi0E1EQPojLz7kpepnSQI9IyPbHHg1XXXevb5dJI7tpyN2ADxGcQbHG7vcyRHk0cbwqcQriUtg==
  /samsam/1.1.2:
    dev: false
    resolution:
      integrity: sha1-vsEf3IOp/aBjQBIQ5AF2wwJNFWc=
  /samsam/1.1.3:
    dev: false
    resolution:
      integrity: sha1-n1CHQZtNCR8jJXHn+lLpCw9VJiE=
  /sane/2.5.2:
    dependencies:
      anymatch: 2.0.0
      capture-exit: 1.2.0
      exec-sh: 0.2.1
      fb-watchman: 2.0.0
      micromatch: 3.1.10
      minimist: 1.2.0
      walker: 1.0.7
      watch: 0.18.0
    dev: false
    engines:
      node: '>=0.6.0'
    optionalDependencies:
      fsevents: 1.2.4
    resolution:
      integrity: sha1-tNwYYcIbQn6SlQej51HiosuKs/o=
  /sass-graph/2.2.4:
    dependencies:
      glob: 7.0.6
      lodash: 4.15.0
      scss-tokenizer: 0.2.3
      yargs: 7.1.0
    dev: false
    resolution:
      integrity: sha1-E/vWPNHK8JCLn9k0dq1DpR0eC0k=
  /sax/1.2.4:
    dev: false
    resolution:
      integrity: sha512-NqVDv9TpANUjFm0N8uM5GxL36UgKi9/atZw+x7YFnQ8ckwFGKrl4xX4yWtrey3UJm5nP1kUbnYgLopqWNSRhWw==
  /schema-utils/0.3.0:
    dependencies:
      ajv: 5.2.2
    dev: false
    engines:
      node: '>= 4.3 < 5.0.0 || >= 5.10'
    resolution:
      integrity: sha1-9YdyIs4+kx7a4DnxfrNxbnE3+M8=
  /scss-tokenizer/0.2.3:
    dependencies:
      js-base64: 2.4.5
      source-map: 0.4.4
    dev: false
    resolution:
      integrity: sha1-jrBtualyMzOCTT9VMGQRSYR85dE=
  /semver/4.3.6:
    dev: false
    resolution:
      integrity: sha1-MAvG4OhjdPe6YQaLWx7NV/xlMto=
  /semver/5.3.0:
    dev: false
    resolution:
      integrity: sha1-myzl094C0XxgEq0yaqa00M9U+U8=
  /semver/5.5.0:
    dev: false
    resolution:
      integrity: sha512-4SJ3dm0WAwWy/NVeioZh5AntkdJoWKxHxcmyP622fOkgHa4z3R0TdBJICINyaSDE6uNwVc8gZr+ZinwZAH4xIA==
  /send/0.13.2:
    dependencies:
      debug: 2.2.0
      depd: 1.1.2
      destroy: 1.0.4
      escape-html: 1.0.3
      etag: 1.7.0
      fresh: 0.3.0
      http-errors: 1.3.1
      mime: 1.3.4
      ms: 0.7.1
      on-finished: 2.3.0
      range-parser: 1.0.3
      statuses: 1.2.1
    dev: false
    engines:
      node: '>= 0.8.0'
    resolution:
      integrity: sha1-dl52B8gFVFK7pvCwUllTUJhgNt4=
  /send/0.16.2:
    dependencies:
      debug: 2.6.9
      depd: 1.1.2
      destroy: 1.0.4
      encodeurl: 1.0.2
      escape-html: 1.0.3
      etag: 1.8.1
      fresh: 0.5.2
      http-errors: 1.6.3
      mime: 1.4.1
      ms: 2.0.0
      on-finished: 2.3.0
      range-parser: 1.2.0
      statuses: 1.4.0
    dev: false
    engines:
      node: '>= 0.8.0'
    resolution:
      integrity: sha512-E64YFPUssFHEFBvpbbjr44NCLtI1AohxQ8ZSiJjQLskAdKuriYEP6VyGEsRDH8ScozGpkaX1BGvhanqCwkcEZw==
  /sequencify/0.0.7:
    dev: false
    engines:
      node: '>= 0.4'
    resolution:
      integrity: sha1-kM/xnQLgcCf9dn9erT57ldHnOAw=
  /serve-index/1.9.1:
    dependencies:
      accepts: 1.3.5
      batch: 0.6.1
      debug: 2.6.9
      escape-html: 1.0.3
      http-errors: 1.6.3
      mime-types: 2.1.18
      parseurl: 1.3.2
    dev: false
    engines:
      node: '>= 0.8.0'
    resolution:
      integrity: sha1-03aNabHn2C5c4FD/9bRTvqEqkjk=
  /serve-static/1.13.2:
    dependencies:
      encodeurl: 1.0.2
      escape-html: 1.0.3
      parseurl: 1.3.2
      send: 0.16.2
    dev: false
    engines:
      node: '>= 0.8.0'
    resolution:
      integrity: sha512-p/tdJrO4U387R9oMjb1oj7qSMaMfmOyd4j9hOFoxZe2baQszgHcSWjuya/CiT5kgZZKRudHNOA0pYXOl8rQ5nw==
  /set-blocking/2.0.0:
    dev: false
    resolution:
      integrity: sha1-BF+XgtARrppoA93TgrJDkrPYkPc=
  /set-immediate-shim/1.0.1:
    dev: false
    engines:
      node: '>=0.10.0'
    resolution:
      integrity: sha1-SysbJ+uAip+NzEgaWOXlb1mfP2E=
  /set-value/0.4.3:
    dependencies:
      extend-shallow: 2.0.1
      is-extendable: 0.1.1
      is-plain-object: 2.0.4
      to-object-path: 0.3.0
    dev: false
    engines:
      node: '>=0.10.0'
    resolution:
      integrity: sha1-fbCPnT0i3H945Trzw79GZuzfzPE=
  /set-value/2.0.0:
    dependencies:
      extend-shallow: 2.0.1
      is-extendable: 0.1.1
      is-plain-object: 2.0.4
      split-string: 3.1.0
    dev: false
    engines:
      node: '>=0.10.0'
    resolution:
      integrity: sha512-hw0yxk9GT/Hr5yJEYnHNKYXkIA8mVJgd9ditYZCe16ZczcaELYYcfvaXesNACk2O8O0nTiPQcQhGUQj8JLzeeg==
  /setimmediate/1.0.5:
    dev: false
    resolution:
      integrity: sha1-KQy7Iy4waULX1+qbg3Mqt4VvgoU=
  /setprototypeof/1.0.3:
    dev: false
    resolution:
      integrity: sha1-ZlZ+NwQ+608E2RvWWMDL77VbjgQ=
  /setprototypeof/1.1.0:
    dev: false
    resolution:
      integrity: sha512-BvE/TwpZX4FXExxOxZyRGQQv651MSwmWKZGqvmPcRIjDqWub67kTKuIMx43cZZrS/cBBzwBcNDWoFxt2XEFIpQ==
  /sha.js/2.4.11:
    dependencies:
      inherits: 2.0.3
      safe-buffer: 5.1.2
    dev: false
    resolution:
      integrity: sha512-QMEp5B7cftE7APOjk5Y6xgrbWu+WkLVQwk8JNjZ8nKRciZaByEW6MubieAiToS7+dwvrjGhH8jRXz3MVd0AYqQ==
  /shebang-command/1.2.0:
    dependencies:
      shebang-regex: 1.0.0
    dev: false
    engines:
      node: '>=0.10.0'
    resolution:
      integrity: sha1-RKrGW2lbAzmJaMOfNj/uXer98eo=
  /shebang-regex/1.0.0:
    dev: false
    engines:
      node: '>=0.10.0'
    resolution:
      integrity: sha1-2kL0l0DAtC2yypcoVxyxkMmO/qM=
  /shellwords/0.1.1:
    dev: false
    resolution:
      integrity: sha512-vFwSUfQvqybiICwZY5+DAWIPLKsWO31Q91JSKl3UYv+K5c2QRPzn0qzec6QPu1Qc9eHYItiP3NdJqNVqetYAww==
  /sigmund/1.0.1:
    dev: false
    resolution:
      integrity: sha1-P/IfGYytIXX587eBhT/ZTQ0ZtZA=
  /signal-exit/3.0.2:
    dev: false
    resolution:
      integrity: sha1-tf3AjxKH6hF4Yo5BXiUTK3NkbG0=
  /sinon-chai/2.8.0:
    dev: false
    peerDependencies:
      chai: '>=1.9.2 <4'
      sinon: '>=1.4.0 <2'
    resolution:
      integrity: sha1-Qyqbv9Uab8AHmPTSUmqCnAYGh6w=
  /sinon-chai/2.8.0/chai@3.5.0+sinon@1.17.7:
    dependencies:
      chai: 3.5.0
      sinon: 1.17.7
    dev: false
    id: registry.npmjs.org/sinon-chai/2.8.0
    peerDependencies:
      chai: '>=1.9.2 <4'
      sinon: '>=1.4.0 <2'
    resolution:
      integrity: sha1-Qyqbv9Uab8AHmPTSUmqCnAYGh6w=
  /sinon/1.17.7:
    dependencies:
      formatio: 1.1.1
      lolex: 1.3.2
      samsam: 1.1.2
      util: 0.10.4
    dev: false
    engines:
      node: '>=0.1.103'
    resolution:
      integrity: sha1-RUKk9JugxFwF6y6d2dID4rjv4L8=
  /slash/1.0.0:
    dev: false
    engines:
      node: '>=0.10.0'
    resolution:
      integrity: sha1-xB8vbDn8FtHNF61LXYlhFK5HDVU=
  /snapdragon-node/2.1.1:
    dependencies:
      define-property: 1.0.0
      isobject: 3.0.1
      snapdragon-util: 3.0.1
    dev: false
    engines:
      node: '>=0.10.0'
    resolution:
      integrity: sha512-O27l4xaMYt/RSQ5TR3vpWCAB5Kb/czIcqUFOM/C4fYcLnbZUc1PkjTAMjof2pBWaSTwOUd6qUHcFGVGj7aIwnw==
  /snapdragon-util/3.0.1:
    dependencies:
      kind-of: 3.2.2
    dev: false
    engines:
      node: '>=0.10.0'
    resolution:
      integrity: sha512-mbKkMdQKsjX4BAL4bRYTj21edOf8cN7XHdYUJEe+Zn99hVEYcMvKPct1IqNe7+AZPirn8BCDOQBHQZknqmKlZQ==
  /snapdragon/0.8.2:
    dependencies:
      base: 0.11.2
      debug: 2.6.9
      define-property: 0.2.5
      extend-shallow: 2.0.1
      map-cache: 0.2.2
      source-map: 0.5.7
      source-map-resolve: 0.5.2
      use: 3.1.0
    dev: false
    engines:
      node: '>=0.10.0'
    resolution:
      integrity: sha512-FtyOnWN/wCHTVXOMwvSv26d+ko5vWlIDD6zoUJ7LW8vh+ZBC8QdljveRP+crNrtBwioEUWy/4dMtbBjA4ioNlg==
  /sntp/1.0.9:
    dependencies:
      hoek: 2.16.3
    dev: false
    engines:
      node: '>=0.8.0'
    resolution:
      integrity: sha1-ZUEYTMkK7qbG57NeJlkIJEPGYZg=
  /socket.io-adapter/0.5.0:
    dependencies:
      debug: 2.3.3
      socket.io-parser: 2.3.1
    dev: false
    resolution:
      integrity: sha1-y21LuL7IHhB4uZZ3+c7QBGBmu4s=
  /socket.io-client/1.7.4:
    dependencies:
      backo2: 1.0.2
      component-bind: 1.0.0
      component-emitter: 1.2.1
      debug: 2.3.3
      engine.io-client: 1.8.5
      has-binary: 0.1.7
      indexof: 0.0.1
      object-component: 0.0.3
      parseuri: 0.0.5
      socket.io-parser: 2.3.1
      to-array: 0.1.4
    dev: false
    resolution:
      integrity: sha1-7J+CA1btme9tNX8HVtZIcXvdQoE=
  /socket.io-parser/2.3.1:
    dependencies:
      component-emitter: 1.1.2
      debug: 2.2.0
      isarray: 0.0.1
      json3: 3.3.2
    dev: false
    resolution:
      integrity: sha1-3VMgJRA85Clpcya+/WQAX8/ltKA=
  /socket.io/1.7.4:
    dependencies:
      debug: 2.3.3
      engine.io: 1.8.5
      has-binary: 0.1.7
      object-assign: 4.1.0
      socket.io-adapter: 0.5.0
      socket.io-client: 1.7.4
      socket.io-parser: 2.3.1
    dev: false
    resolution:
      integrity: sha1-L37O3DORvy1cc+KR/iM+bjTU3QA=
  /source-list-map/2.0.0:
    dev: false
    resolution:
      integrity: sha512-I2UmuJSRr/T8jisiROLU3A3ltr+swpniSmNPI4Ml3ZCX6tVnDsuZzK7F2hl5jTqbZBWCEKlj5HRQiPExXLgE8A==
  /source-map-resolve/0.5.2:
    dependencies:
      atob: 2.1.1
      decode-uri-component: 0.2.0
      resolve-url: 0.2.1
      source-map-url: 0.4.0
      urix: 0.1.0
    dev: false
    resolution:
      integrity: sha512-MjqsvNwyz1s0k81Goz/9vRBe9SZdB09Bdw+/zYyO+3CuPk6fouTaxscHkgtE8jKvf01kVfl8riHzERQ/kefaSA==
  /source-map-support/0.4.18:
    dependencies:
      source-map: 0.5.7
    dev: false
    resolution:
      integrity: sha512-try0/JqxPLF9nOjvSta7tVondkP5dwgyLDjVoyMDlmjugT2lRZ1OfsrYTkCd2hkDnJTKRbO/Rl3orm8vlsUzbA==
  /source-map-support/0.5.6:
    dependencies:
      buffer-from: 1.1.0
      source-map: 0.6.1
    dev: false
    resolution:
      integrity: sha512-N4KXEz7jcKqPf2b2vZF11lQIz9W5ZMuUcIOGj243lduidkf2fjkVKJS9vNxVWn3u/uxX38AcE8U9nnH9FPcq+g==
  /source-map-url/0.4.0:
    dev: false
    resolution:
      integrity: sha1-PpNdfd1zYxuXZZlW1VEo6HtQhKM=
  /source-map/0.1.43:
    dependencies:
      amdefine: 1.0.1
    dev: false
    engines:
      node: '>=0.8.0'
    resolution:
      integrity: sha1-wkvBRspRfBRx9drL4lcbK3+eM0Y=
  /source-map/0.2.0:
    dependencies:
      amdefine: 1.0.1
    dev: false
    engines:
      node: '>=0.8.0'
    optional: true
    resolution:
      integrity: sha1-2rc/vPwrqBm03gO9b26qSBZLP50=
  /source-map/0.4.4:
    dependencies:
      amdefine: 1.0.1
    dev: false
    engines:
      node: '>=0.8.0'
    resolution:
      integrity: sha1-66T12pwNyZneaAMti092FzZSA2s=
  /source-map/0.5.7:
    dev: false
    engines:
      node: '>=0.10.0'
    resolution:
      integrity: sha1-igOdLRAh0i0eoUyA2OpGi6LvP8w=
  /source-map/0.6.1:
    dev: false
    engines:
      node: '>=0.10.0'
    resolution:
      integrity: sha512-UjgapumWlbMhkBgzT7Ykc5YXUT46F0iKu8SGXq0bcwP5dz/h0Plj6enJqjz1Zbq2l5WaqYnrVbwWOWMyF3F47g==
  /sparkles/1.0.1:
    dev: false
    engines:
      node: '>= 0.10'
    resolution:
      integrity: sha512-dSO0DDYUahUt/0/pD/Is3VIm5TGJjludZ0HVymmhYF6eNA53PVLhnUk0znSYbH8IYBuJdCE+1luR22jNLMaQdw==
  /spawn-sync/1.0.15:
    dependencies:
      concat-stream: 1.6.2
      os-shim: 0.1.3
    dev: false
    requiresBuild: true
    resolution:
      integrity: sha1-sAeZVX63+wyDdsKdROih6mfldHY=
  /spdx-correct/3.0.0:
    dependencies:
      spdx-expression-parse: 3.0.0
      spdx-license-ids: 3.0.0
    dev: false
    resolution:
      integrity: sha512-N19o9z5cEyc8yQQPukRCZ9EUmb4HUpnrmaL/fxS2pBo2jbfcFRVuFZ/oFC+vZz0MNNk0h80iMn5/S6qGZOL5+g==
  /spdx-exceptions/2.1.0:
    dev: false
    resolution:
      integrity: sha512-4K1NsmrlCU1JJgUrtgEeTVyfx8VaYea9J9LvARxhbHtVtohPs/gFGG5yy49beySjlIMhhXZ4QqujIZEfS4l6Cg==
  /spdx-expression-parse/3.0.0:
    dependencies:
      spdx-exceptions: 2.1.0
      spdx-license-ids: 3.0.0
    dev: false
    resolution:
      integrity: sha512-Yg6D3XpRD4kkOmTpdgbUiEJFKghJH03fiC1OPll5h/0sO6neh2jqRDVHOQ4o/LMea0tgCkbMgea5ip/e+MkWyg==
  /spdx-license-ids/3.0.0:
    dev: false
    resolution:
      integrity: sha512-2+EPwgbnmOIl8HjGBXXMd9NAu02vLjOO1nWw4kmeRDFyHn+M/ETfHxQUK0oXg8ctgVnl9t3rosNVsZ1jG61nDA==
  /split-string/3.1.0:
    dependencies:
      extend-shallow: 3.0.2
    dev: false
    engines:
      node: '>=0.10.0'
    resolution:
      integrity: sha512-NzNVhJDYpwceVVii8/Hu6DKfD2G+NrQHlS/V/qgv763EYudVwEcMQNxd2lh+0VrUByXN/oJkl5grOhYWvQUYiw==
  /split/0.2.10:
    dependencies:
      through: 2.3.8
    dev: false
    resolution:
      integrity: sha1-Zwl8YB1pfOE2j0GPBs0gHPBSGlc=
  /split/0.3.3:
    dependencies:
      through: 2.3.8
    dev: false
    resolution:
      integrity: sha1-zQ7qXmOiEd//frDwkcQTPi0N0o8=
  /split2/2.2.0:
    dependencies:
      through2: 2.0.3
    dev: false
    resolution:
      integrity: sha512-RAb22TG39LhI31MbreBgIuKiIKhVsawfTgEGqKHTK87aG+ul/PB8Sqoi3I7kVdRWiCfrKxK3uo4/YUkpNvhPbw==
  /sprintf-js/1.0.3:
    dev: false
    resolution:
      integrity: sha1-BOaSb2YolTVPPdAVIDYzuFcpfiw=
  /sshpk/1.14.2:
    dependencies:
      asn1: 0.2.3
      assert-plus: 1.0.0
      dashdash: 1.14.1
      getpass: 0.1.7
      safer-buffer: 2.1.2
    dev: false
    engines:
      node: '>=0.10.0'
    optionalDependencies:
      bcrypt-pbkdf: 1.0.1
      ecc-jsbn: 0.1.1
      jsbn: 0.1.1
      tweetnacl: 0.14.5
    resolution:
      integrity: sha1-xvxhZIo9nE52T9P8306hBeSSupg=
  /stack-utils/1.0.1:
    dev: false
    engines:
      node: '>=0.10.0'
    resolution:
      integrity: sha1-1PM6tU6OOHeLDKXP07OvsS22hiA=
  /static-extend/0.1.2:
    dependencies:
      define-property: 0.2.5
      object-copy: 0.1.0
    dev: false
    engines:
      node: '>=0.10.0'
    resolution:
      integrity: sha1-YICcOcv/VTNyJv1eC1IPNB8ftcY=
  /statuses/1.2.1:
    dev: false
    resolution:
      integrity: sha1-3e1FzBglbVHtQK7BQkidXGECbSg=
  /statuses/1.3.1:
    dev: false
    engines:
      node: '>= 0.6'
    resolution:
      integrity: sha1-+vUbnrdKrvOzrPStX2Gr8ky3uT4=
  /statuses/1.4.0:
    dev: false
    engines:
      node: '>= 0.6'
    resolution:
      integrity: sha512-zhSCtt8v2NDrRlPQpCNtw/heZLtfUDqxBM1udqikb/Hbk52LK4nQSwr10u77iopCW5LsyHpuXS0GnEc48mLeew==
  /statuses/1.5.0:
    dev: false
    engines:
      node: '>= 0.6'
    resolution:
      integrity: sha1-Fhx9rBd2Wf2YEfQ3cfqZOBR4Yow=
  /stdout-stream/1.4.0:
    dependencies:
      readable-stream: 2.3.6
    dev: false
    resolution:
      integrity: sha1-osfIWH5U2UJ+qe2zrD8s1SLfN4s=
  /stealthy-require/1.1.1:
    dev: false
    engines:
      node: '>=0.10.0'
    resolution:
      integrity: sha1-NbCYdbT/SfJqd35QmzCQoyJr8ks=
  /stream-browserify/2.0.1:
    dependencies:
      inherits: 2.0.3
      readable-stream: 2.3.6
    dev: false
    resolution:
      integrity: sha1-ZiZu5fm9uZQKTkUUyvtDu3Hlyds=
  /stream-combiner/0.0.4:
    dependencies:
      duplexer: 0.1.1
    dev: false
    resolution:
      integrity: sha1-TV5DPBhSYd3mI8o/RMWGvPXErRQ=
  /stream-consume/0.1.1:
    dev: false
    resolution:
      integrity: sha512-tNa3hzgkjEP7XbCkbRXe1jpg+ievoa0O4SCFlMOYEscGSS4JJsckGL8swUyAa/ApGU3Ae4t6Honor4HhL+tRyg==
  /stream-http/2.8.3:
    dependencies:
      builtin-status-codes: 3.0.0
      inherits: 2.0.3
      readable-stream: 2.3.6
      to-arraybuffer: 1.0.1
      xtend: 4.0.1
    dev: false
    resolution:
      integrity: sha512-+TSkfINHDo4J+ZobQLWiMouQYB+UVYFttRA94FpEzzJ7ZdqcL4uUUQ7WkdkI4DSozGmgBUE/a47L+38PenXhUw==
  /stream-shift/1.0.0:
    dev: false
    resolution:
      integrity: sha1-1cdSgl5TZ+eG944Y5EXqIjoVWVI=
  /strict-uri-encode/2.0.0:
    dev: false
    engines:
      node: '>=4'
    resolution:
      integrity: sha1-ucczDHBChi9rFC3CdLvMWGbONUY=
  /string-hash/1.1.3:
    dev: false
    resolution:
      integrity: sha1-6Kr8CsGFW0Zmkp7X3RJ1311sgRs=
  /string-length/2.0.0:
    dependencies:
      astral-regex: 1.0.0
      strip-ansi: 4.0.0
    dev: false
    engines:
      node: '>=4'
    resolution:
      integrity: sha1-1A27aGo6zpYMHP/KVivyxF+DY+0=
  /string-width/1.0.2:
    dependencies:
      code-point-at: 1.1.0
      is-fullwidth-code-point: 1.0.0
      strip-ansi: 3.0.1
    dev: false
    engines:
      node: '>=0.10.0'
    resolution:
      integrity: sha1-EYvfW4zcUaKn5w0hHgfisLmxB9M=
  /string-width/2.1.1:
    dependencies:
      is-fullwidth-code-point: 2.0.0
      strip-ansi: 4.0.0
    dev: false
    engines:
      node: '>=4'
    resolution:
      integrity: sha512-nOqH59deCq9SRHlxq1Aw85Jnt4w6KvLKqWVik6oA9ZklXLNIOlqg4F2yrT1MVaTjAqvVwdfeZ7w7aCvJD7ugkw==
  /string_decoder/0.10.31:
    dev: false
    resolution:
      integrity: sha1-YuIDvEF2bGwoyfyEMB2rHFMQ+pQ=
  /string_decoder/1.1.1:
    dependencies:
      safe-buffer: 5.1.2
    dev: false
    resolution:
      integrity: sha512-n/ShnvDi6FHbbVfviro+WojiFzv+s8MPMHBczVePfUpDJLwoLT0ht1l4YwBCbi8pJAveEEdnkHyPyTP/mzRfwg==
  /stringstream/0.0.6:
    dev: false
    resolution:
      integrity: sha512-87GEBAkegbBcweToUrdzf3eLhWNg06FJTebl4BVJz/JgWy8CvEr9dRtX5qWphiynMSQlxxi+QqN0z5T32SLlhA==
  /strip-ansi/0.3.0:
    dependencies:
      ansi-regex: 0.2.1
    dev: false
    engines:
      node: '>=0.10.0'
    resolution:
      integrity: sha1-JfSOoiynkYfzF0pNuHWTR7sSYiA=
  /strip-ansi/3.0.1:
    dependencies:
      ansi-regex: 2.1.1
    dev: false
    engines:
      node: '>=0.10.0'
    resolution:
      integrity: sha1-ajhfuIU9lS1f8F0Oiq+UJ43GPc8=
  /strip-ansi/4.0.0:
    dependencies:
      ansi-regex: 3.0.0
    dev: false
    engines:
      node: '>=4'
    resolution:
      integrity: sha1-qEeQIusaw2iocTibY1JixQXuNo8=
  /strip-bom-stream/1.0.0:
    dependencies:
      first-chunk-stream: 1.0.0
      strip-bom: 2.0.0
    dev: false
    engines:
      node: '>=0.10.0'
    resolution:
      integrity: sha1-5xRDmFd9Uaa+0PoZlPoF9D/ZiO4=
  /strip-bom-string/1.0.0:
    dev: false
    engines:
      node: '>=0.10.0'
    resolution:
      integrity: sha1-5SEekiQ2n7uB1jOi8ABE3IztrZI=
  /strip-bom/1.0.0:
    dependencies:
      first-chunk-stream: 1.0.0
      is-utf8: 0.2.1
    dev: false
    engines:
      node: '>=0.10.0'
    resolution:
      integrity: sha1-hbiGLzhEtabV7IRnqTWYFzo295Q=
  /strip-bom/2.0.0:
    dependencies:
      is-utf8: 0.2.1
    dev: false
    engines:
      node: '>=0.10.0'
    resolution:
      integrity: sha1-YhmoVhZSBJHzV4i9vxRHqZx+aw4=
  /strip-bom/3.0.0:
    dev: false
    engines:
      node: '>=4'
    resolution:
      integrity: sha1-IzTBjpx1n3vdVv3vfprj1YjmjtM=
  /strip-eof/1.0.0:
    dev: false
    engines:
      node: '>=0.10.0'
    resolution:
      integrity: sha1-u0P/VZim6wXYm1n80SnJgzE2Br8=
  /strip-indent/1.0.1:
    dependencies:
      get-stdin: 4.0.1
    dev: false
    engines:
      node: '>=0.10.0'
    resolution:
      integrity: sha1-DHlipq3vp7vUrDZkYKY4VSrhoKI=
  /sudo/1.0.3:
    dependencies:
      inpath: 1.0.2
      pidof: 1.0.2
      read: 1.0.7
    dev: false
    engines:
      node: '>=0.8'
    resolution:
      integrity: sha1-zPKGaRIPi3T4K4Rt/38clRIO/yA=
  /supports-color/0.2.0:
    dev: false
    engines:
      node: '>=0.10.0'
    resolution:
      integrity: sha1-2S3iaU6z9nMjlz1649i1W0wiGQo=
  /supports-color/1.2.0:
    dev: false
    engines:
      node: '>=0.10.0'
    resolution:
      integrity: sha1-/x7R5hFp0Gs88tWI4YixjYhH4X4=
  /supports-color/2.0.0:
    dev: false
    engines:
      node: '>=0.8.0'
    resolution:
      integrity: sha1-U10EXOa2Nj+kARcIRimZXp3zJMc=
  /supports-color/3.1.2:
    dependencies:
      has-flag: 1.0.0
    dev: false
    engines:
      node: '>=0.8.0'
    resolution:
      integrity: sha1-cqJiiU2dQIuVbKBf83su2KbiotU=
  /supports-color/3.2.3:
    dependencies:
      has-flag: 1.0.0
    dev: false
    engines:
      node: '>=0.8.0'
    resolution:
      integrity: sha1-ZawFBLOVQXHYpklGsq48u4pfVPY=
  /supports-color/4.5.0:
    dependencies:
      has-flag: 2.0.0
    dev: false
    engines:
      node: '>=4'
    resolution:
      integrity: sha1-vnoN5ITexcXN34s9WRJQRJEvY1s=
  /supports-color/5.4.0:
    dependencies:
      has-flag: 3.0.0
    dev: false
    engines:
      node: '>=4'
    resolution:
      integrity: sha512-zjaXglF5nnWpsq470jSv6P9DwPvgLkuapYmfDm3JWOm0vkNTVF2tI4UrN2r6jH1qM/uc/WtxYY1hYoA2dOKj5w==
  /symbol-tree/3.2.2:
    dev: false
    resolution:
      integrity: sha1-rifbOPZgp64uHDt9G8KQgZuFGeY=
  /symbol/0.2.3:
    dev: false
    resolution:
      integrity: sha1-O5hzuKkB5Hxu/iFSajrDcu8ou8c=
  /tapable/0.2.8:
    dev: false
    engines:
      node: '>=0.6'
    resolution:
      integrity: sha1-mTcqXJmb8t8WCvwNdL7U9HlIzSI=
  /tar/2.2.1:
    dependencies:
      block-stream: 0.0.9
      fstream: 1.0.11
      inherits: 2.0.3
    dev: false
    resolution:
      integrity: sha1-jk0qJWwOIYXGsYrWlK7JaLg8sdE=
  /tar/4.4.4:
    dependencies:
      chownr: 1.0.1
      fs-minipass: 1.2.5
      minipass: 2.3.3
      minizlib: 1.1.0
      mkdirp: 0.5.1
      safe-buffer: 5.1.2
      yallist: 3.0.2
    dev: false
    engines:
      node: '>=4.5'
    resolution:
      integrity: sha512-mq9ixIYfNF9SK0IS/h2HKMu8Q2iaCuhDDsZhdEag/FHv8fOaYld4vN7ouMgcSSt5WKZzPs8atclTcJm36OTh4w==
  /temp/0.8.3:
    dependencies:
      os-tmpdir: 1.0.2
      rimraf: 2.2.8
    dev: false
    engines:
      '0': node >=0.8.0
    resolution:
      integrity: sha1-4Ma8TSa5AxJEEOT+2BEDAU38H1k=
  /ternary-stream/2.0.1:
    dependencies:
      duplexify: 3.6.0
      fork-stream: 0.0.4
      merge-stream: 1.0.1
      through2: 2.0.3
    dev: false
    engines:
      node: '>= 0.10.0'
    resolution:
      integrity: sha1-Bk5Im0tb9gumpre8fy9cJ07Pgmk=
  /test-exclude/4.2.1:
    dependencies:
      arrify: 1.0.1
      micromatch: 3.1.10
      object-assign: 4.1.1
      read-pkg-up: 1.0.1
      require-main-filename: 1.0.1
    dev: false
    resolution:
      integrity: sha512-qpqlP/8Zl+sosLxBcVKl9vYy26T9NPalxSzzCP/OY6K7j938ui2oKgo+kRZYfxAeIpLqpbVnsHq1tyV70E4lWQ==
  /textextensions/1.0.2:
    dev: false
    resolution:
      integrity: sha1-ZUhjk+4fK7A5pgy7oFsLaL2VAdI=
  /thenify-all/1.6.0:
    dependencies:
      thenify: 3.3.0
    dev: false
    engines:
      node: '>=0.8'
    resolution:
      integrity: sha1-GhkY1ALY/D+Y+/I02wvMjMEOlyY=
  /thenify/3.3.0:
    dependencies:
      any-promise: 1.3.0
    dev: false
    resolution:
      integrity: sha1-5p44obq+lpsBCCB5eLn2K4hgSDk=
  /throat/4.1.0:
    dev: false
    resolution:
      integrity: sha1-iQN8vJLFarGJJua6TLsgDhVnKmo=
  /throttleit/1.0.0:
    dev: false
    resolution:
      integrity: sha1-nnhYNtr0Z0MUWlmEtiaNgoUorGw=
  /through/2.3.8:
    dev: false
    resolution:
      integrity: sha1-DdTJ/6q8NXlgsbckEV1+Doai4fU=
  /through2-filter/2.0.0:
    dependencies:
      through2: 2.0.3
      xtend: 4.0.1
    dev: false
    resolution:
      integrity: sha1-YLxVoNrLdghdsfna6Zq0P4PWIuw=
  /through2/0.4.2:
    dependencies:
      readable-stream: 1.0.34
      xtend: 2.1.2
    dev: false
    resolution:
      integrity: sha1-2/WGYDEVHsg1K7bE22SiKSqEC5s=
  /through2/0.5.1:
    dependencies:
      readable-stream: 1.0.34
      xtend: 3.0.0
    dev: false
    resolution:
      integrity: sha1-390BLrnHAOIyP9M084rGIqs3Lac=
  /through2/0.6.5:
    dependencies:
      readable-stream: 1.0.34
      xtend: 4.0.1
    dev: false
    resolution:
      integrity: sha1-QaucZ7KdVyCQcUEOHXp6lozTrUg=
  /through2/2.0.3:
    dependencies:
      readable-stream: 2.3.6
      xtend: 4.0.1
    dev: false
    resolution:
      integrity: sha1-AARWmzfHx0ujnEPzzteNGtlBQL4=
  /tildify/1.2.0:
    dependencies:
      os-homedir: 1.0.2
    dev: false
    engines:
      node: '>=0.10.0'
    resolution:
      integrity: sha1-3OwD9V3Km3qj5bBPIYF+tW5jWIo=
  /time-stamp/1.1.0:
    dev: false
    engines:
      node: '>=0.10.0'
    resolution:
      integrity: sha1-dkpaEa9QVhkhsTPztE5hhofg9cM=
  /time-stamp/2.0.0:
    dev: false
    engines:
      node: '>=0.10.0'
    resolution:
      integrity: sha1-lcakRTDhW6jW9KPsuMOj+sRto1c=
  /timers-browserify/2.0.10:
    dependencies:
      setimmediate: 1.0.5
    dev: false
    engines:
      node: '>=0.6.0'
    resolution:
      integrity: sha512-YvC1SV1XdOUaL6gx5CoGroT3Gu49pK9+TZ38ErPldOWW4j49GI1HKs9DV+KGq/w6y+LZ72W1c8cKz2vzY+qpzg==
  /timers-ext/0.1.5:
    dependencies:
      es5-ext: 0.10.45
      next-tick: 1.0.0
    dev: false
    resolution:
      integrity: sha512-tsEStd7kmACHENhsUPaxb8Jf8/+GZZxyNFQbZD07HQOyooOa6At1rQqjffgvg7n+dxscQa9cjjMdWhJtsP2sxg==
  /tiny-lr/0.2.1:
    dependencies:
      body-parser: 1.14.2
      debug: 2.2.0
      faye-websocket: 0.10.0
      livereload-js: 2.3.0
      parseurl: 1.3.2
      qs: 5.1.0
    dev: false
    resolution:
      integrity: sha1-s/26gC5dVqM8L28QeUsy5Hescp0=
  /tmp/0.0.29:
    dependencies:
      os-tmpdir: 1.0.2
    dev: false
    engines:
      node: '>=0.4.0'
    resolution:
      integrity: sha1-8lEl/w3Z2jzLDC3Tce4SiLuRKMA=
  /tmp/0.0.33:
    dependencies:
      os-tmpdir: 1.0.2
    dev: false
    engines:
      node: '>=0.6.0'
    resolution:
      integrity: sha512-jRCJlojKnZ3addtTOjdIqoRuPEKBvNXcGYqzO6zWZX8KfKEpnGY5jfggJQ3EjKuu8D4bJRr0y+cYJFmYbImXGw==
  /tmpl/1.0.4:
    dev: false
    resolution:
      integrity: sha1-I2QN17QtAEM5ERQIIOXPRA5SHdE=
  /to-absolute-glob/0.1.1:
    dependencies:
      extend-shallow: 2.0.1
    dev: false
    engines:
      node: '>=0.10.0'
    resolution:
      integrity: sha1-HN+kcqnvUMI57maZm2YsoOs5k38=
  /to-array/0.1.4:
    dev: false
    resolution:
      integrity: sha1-F+bBH3PdTz10zaek/zI46a2b+JA=
  /to-arraybuffer/1.0.1:
    dev: false
    resolution:
      integrity: sha1-fSKbH8xjfkZsoIEYCDanqr/4P0M=
  /to-fast-properties/1.0.3:
    dev: false
    engines:
      node: '>=0.10.0'
    resolution:
      integrity: sha1-uDVx+k2MJbguIxsG46MFXeTKGkc=
  /to-iso-string/0.0.2:
    deprecated: 'to-iso-string has been deprecated, use @segment/to-iso-string instead.'
    dev: false
    resolution:
      integrity: sha1-TcGeZk38y+Jb2NtQiwDG2hWCVdE=
  /to-object-path/0.3.0:
    dependencies:
      kind-of: 3.2.2
    dev: false
    engines:
      node: '>=0.10.0'
    resolution:
      integrity: sha1-KXWIt7Dn4KwI4E5nL4XB9JmeF68=
  /to-regex-range/2.1.1:
    dependencies:
      is-number: 3.0.0
      repeat-string: 1.6.1
    dev: false
    engines:
      node: '>=0.10.0'
    resolution:
      integrity: sha1-fIDBe53+vlmeJzZ+DU3VWQFB2zg=
  /to-regex/3.0.2:
    dependencies:
      define-property: 2.0.2
      extend-shallow: 3.0.2
      regex-not: 1.0.2
      safe-regex: 1.1.0
    dev: false
    engines:
      node: '>=0.10.0'
    resolution:
      integrity: sha512-FWtleNAtZ/Ki2qtqej2CXTOayOH9bHDQF+Q48VpWyDXjbYxA4Yz8iDB31zXOBUlOHHKidDbqGVrTUvQMPmBGBw==
  /tough-cookie/2.3.4:
    dependencies:
      punycode: 1.4.1
    dev: false
    engines:
      node: '>=0.8'
    resolution:
      integrity: sha512-TZ6TTfI5NtZnuyy/Kecv+CnoROnyXn2DN97LontgQpCwsX2XyLYCC0ENhYkehSOwAp8rTQKc/NUIF7BkQ5rKLA==
  /tough-cookie/2.4.2:
    dependencies:
      psl: 1.1.27
      punycode: 1.4.1
    dev: false
    engines:
      node: '>=0.8'
    resolution:
      integrity: sha512-vahm+X8lSV/KjXziec8x5Vp0OTC9mq8EVCOApIsRAooeuMPSO8aT7PFACYkaL0yZ/3hVqw+8DzhCJwl8H2Ad6w==
  /tr46/1.0.1:
    dependencies:
      punycode: 2.1.1
    dev: false
    resolution:
      integrity: sha1-qLE/1r/SSJUZZ0zN5VujaTtwbQk=
  /trim-newlines/1.0.0:
    dev: false
    engines:
      node: '>=0.10.0'
    resolution:
      integrity: sha1-WIeWa7WCpFA6QetST301ARgVphM=
  /trim-right/1.0.1:
    dev: false
    engines:
      node: '>=0.10.0'
    resolution:
      integrity: sha1-yy4SAwZ+DI3h9hQJS5/kVwTqYAM=
  /true-case-path/1.0.2:
    dependencies:
      glob: 6.0.4
    dev: false
    resolution:
      integrity: sha1-fskRMJJHZsf1c74wIMNPj9/QDWI=
  /try-json-parse/0.1.1:
    dev: false
    resolution:
      integrity: sha1-jbAWIuh35RuDFAyu58gIZK05DII=
  /tslib/1.9.2:
    dev: false
    resolution:
      integrity: sha512-AVP5Xol3WivEr7hnssHDsaM+lVrVXWUvd1cfXTRkTj80b//6g2wIFEH6hZG0muGZRnHGrfttpdzRk3YlBkWjKw==
  /tslint-microsoft-contrib/5.0.3:
    dependencies:
      tsutils: 2.27.1
    dev: false
    peerDependencies:
      tslint: ^5.1.0
      typescript: ^2.1.0
    resolution:
      integrity: sha512-5AnfTGlfpUzpRHLmoojPBKFTTmbjnwgdaTHMdllausa4GBPya5u36i9ddrTX4PhetGZvd4JUYIpAmgHqVnsctg==
  /tslint-microsoft-contrib/5.0.3/tslint@5.9.1+typescript@2.4.2:
    dependencies:
      tslint: /tslint/5.9.1/typescript@2.4.2
      tsutils: /tsutils/2.27.1/typescript@2.4.2
      typescript: 2.4.2
    dev: false
    id: registry.npmjs.org/tslint-microsoft-contrib/5.0.3
    peerDependencies:
      tslint: ^5.1.0
      typescript: ^2.1.0
    resolution:
      integrity: sha512-5AnfTGlfpUzpRHLmoojPBKFTTmbjnwgdaTHMdllausa4GBPya5u36i9ddrTX4PhetGZvd4JUYIpAmgHqVnsctg==
  /tslint/5.9.1:
    dependencies:
      babel-code-frame: 6.26.0
      builtin-modules: 1.1.1
      chalk: 2.4.1
      commander: 2.15.1
      diff: 3.5.0
      glob: 7.1.2
      js-yaml: 3.9.1
      minimatch: 3.0.4
      resolve: 1.7.1
      semver: 5.3.0
      tslib: 1.9.2
      tsutils: 2.27.1
    dev: false
    engines:
      node: '>=4.8.0'
    peerDependencies:
      typescript: '>=2.1.0 || >=2.1.0-dev || >=2.2.0-dev || >=2.3.0-dev || >=2.4.0-dev || >=2.5.0-dev || >=2.6.0-dev || >=2.7.0-dev || >=2.8.0-dev'
    resolution:
      integrity: sha1-ElX4ej/1frCw4fDmEKi0dIBGya4=
  /tslint/5.9.1/typescript@2.4.2:
    dependencies:
      babel-code-frame: 6.26.0
      builtin-modules: 1.1.1
      chalk: 2.4.1
      commander: 2.15.1
      diff: 3.5.0
      glob: 7.1.2
      js-yaml: 3.9.1
      minimatch: 3.0.4
      resolve: 1.7.1
      semver: 5.3.0
      tslib: 1.9.2
      tsutils: /tsutils/2.27.1/typescript@2.4.2
      typescript: 2.4.2
    dev: false
    engines:
      node: '>=4.8.0'
    id: registry.npmjs.org/tslint/5.9.1
    peerDependencies:
      typescript: '>=2.1.0 || >=2.1.0-dev || >=2.2.0-dev || >=2.3.0-dev || >=2.4.0-dev || >=2.5.0-dev || >=2.6.0-dev || >=2.7.0-dev || >=2.8.0-dev'
    resolution:
      integrity: sha1-ElX4ej/1frCw4fDmEKi0dIBGya4=
  /tsutils/2.27.1:
    dependencies:
      tslib: 1.9.2
    dev: false
    peerDependencies:
      typescript: '>=2.1.0 || >=2.1.0-dev || >=2.2.0-dev || >=2.3.0-dev || >=2.4.0-dev || >=2.5.0-dev || >=2.6.0-dev || >=2.7.0-dev || >=2.8.0-dev || >=2.9.0-dev || >= 3.0.0-dev'
    resolution:
      integrity: sha512-AE/7uzp32MmaHvNNFES85hhUDHFdFZp6OAiZcd6y4ZKKIg6orJTm8keYWBhIhrJQH3a4LzNKat7ZPXZt5aTf6w==
  /tsutils/2.27.1/typescript@2.4.2:
    dependencies:
      tslib: 1.9.2
      typescript: 2.4.2
    dev: false
    id: registry.npmjs.org/tsutils/2.27.1
    peerDependencies:
      typescript: '>=2.1.0 || >=2.1.0-dev || >=2.2.0-dev || >=2.3.0-dev || >=2.4.0-dev || >=2.5.0-dev || >=2.6.0-dev || >=2.7.0-dev || >=2.8.0-dev || >=2.9.0-dev || >= 3.0.0-dev'
    resolution:
      integrity: sha512-AE/7uzp32MmaHvNNFES85hhUDHFdFZp6OAiZcd6y4ZKKIg6orJTm8keYWBhIhrJQH3a4LzNKat7ZPXZt5aTf6w==
  /tty-browserify/0.0.0:
    dev: false
    resolution:
      integrity: sha1-oVe6QC2iTpv5V/mqadUk7tQpAaY=
  /tunnel-agent/0.4.3:
    dev: false
    resolution:
      integrity: sha1-Y3PbdpCf5XDgjXNYM2Xtgop07us=
  /tunnel-agent/0.6.0:
    dependencies:
      safe-buffer: 5.1.2
    dev: false
    resolution:
      integrity: sha1-J6XeoGs2sEoKmWZ3SykIaPD8QP0=
  /tweetnacl/0.14.5:
    dev: false
    optional: true
    resolution:
      integrity: sha1-WuaBd/GS1EViadEIr6k/+HQ/T2Q=
  /type-check/0.3.2:
    dependencies:
      prelude-ls: 1.1.2
    dev: false
    engines:
      node: '>= 0.8.0'
    resolution:
      integrity: sha1-WITKtRLPHTVeP7eE8wgEsrUg23I=
  /type-detect/0.1.1:
    dev: false
    resolution:
      integrity: sha1-C6XsKohWQORw6k6FBZcZANrFiCI=
  /type-detect/1.0.0:
    dev: false
    resolution:
      integrity: sha1-diIXzAbbJY7EiQihKY6LlRIejqI=
  /type-is/1.6.16:
    dependencies:
      media-typer: 0.3.0
      mime-types: 2.1.18
    dev: false
    engines:
      node: '>= 0.6'
    resolution:
      integrity: sha512-HRkVv/5qY2G6I8iab9cI7v1bOIdhm94dVjQCPFElW9W+3GeDOSHmy2EBYe4VTApuzolPcmgFTN3ftVJRKR2J9Q==
  /typedarray/0.0.6:
    dev: false
    resolution:
      integrity: sha1-hnrHTjhkGHsdPUfZlqeOxciDB3c=
  /typescript/2.4.2:
    dev: false
    engines:
      node: '>=4.2.0'
    resolution:
      integrity: sha1-+DlfhdRZJ2BnyYiqQYN6j4KHCEQ=
  /uglify-js/2.8.29:
    dependencies:
      source-map: 0.5.7
      yargs: 3.10.0
    dev: false
    engines:
      node: '>=0.8.0'
    optionalDependencies:
      uglify-to-browserify: 1.0.2
    resolution:
      integrity: sha1-KcVzMUgFe7Th913zW3qcty5qWd0=
  /uglify-js/3.0.28:
    dependencies:
      commander: 2.11.0
      source-map: 0.5.7
    dev: false
    engines:
      node: '>=0.8.0'
    resolution:
      integrity: sha512-0h/qGay016GG2lVav3Kz174F3T2Vjlz2v6HCt+WDQpoXfco0hWwF5gHK9yh88mUYvIC+N7Z8NT8WpjSp1yoqGA==
  /uglify-to-browserify/1.0.2:
    dev: false
    optional: true
    resolution:
      integrity: sha1-bgkk1r2mta/jSeOabWMoUKD4grc=
  /uglifyjs-webpack-plugin/0.4.6:
    dependencies:
      source-map: 0.5.7
      uglify-js: 2.8.29
      webpack-sources: 1.1.0
    dev: false
    engines:
      node: '>=4.3.0 <5.0.0 || >=5.10'
    peerDependencies:
      webpack: ^1.9 || ^2 || ^2.1.0-beta || ^2.2.0-rc || ^3.0.0
    requiresBuild: true
    resolution:
      integrity: sha1-uVH0q7a9YX5m9j64kUmOORdj4wk=
  /ultron/1.0.2:
    dev: false
    resolution:
      integrity: sha1-rOEWq1V80Zc4ak6I9GhTeMiy5Po=
  /unc-path-regex/0.1.2:
    dev: false
    engines:
      node: '>=0.10.0'
    resolution:
      integrity: sha1-5z3T17DXxe2G+6xrCufYxqadUPo=
  /union-value/1.0.0:
    dependencies:
      arr-union: 3.1.0
      get-value: 2.0.6
      is-extendable: 0.1.1
      set-value: 0.4.3
    dev: false
    engines:
      node: '>=0.10.0'
    resolution:
      integrity: sha1-XHHDTLW61dzr4+oM0IIHulqhrqQ=
  /unique-stream/1.0.0:
    dev: false
    resolution:
      integrity: sha1-1ZpKdUJ0R9mqbJHnAmP40mpLEEs=
  /unique-stream/2.2.1:
    dependencies:
      json-stable-stringify: 1.0.1
      through2-filter: 2.0.0
    dev: false
    resolution:
      integrity: sha1-WqADz76Uxf+GbE59ZouxxNuts2k=
  /universalify/0.1.1:
    dev: false
    resolution:
      integrity: sha1-+nG63UQ3r0wUiEHjs7Fl+enlkLc=
  /unpipe/1.0.0:
    dev: false
    engines:
      node: '>= 0.8'
    resolution:
      integrity: sha1-sr9O6FFKrmFltIF4KdIbLvSZBOw=
  /unset-value/1.0.0:
    dependencies:
      has-value: 0.3.1
      isobject: 3.0.1
    dev: false
    engines:
      node: '>=0.10.0'
    resolution:
      integrity: sha1-g3aHP30jNRef+x5vw6jtDfyKtVk=
  /upath/1.1.0:
    dev: false
    engines:
      node: '>=4'
    resolution:
      integrity: sha512-bzpH/oBhoS/QI/YtbkqCg6VEiPYjSZtrHQM6/QnJS6OL9pKUFLqb3aFh4Scvwm45+7iAgiMkLhSbaZxUqmrprw==
  /uri-js/4.2.2:
    dependencies:
      punycode: 2.1.1
    dev: false
    resolution:
      integrity: sha512-KY9Frmirql91X2Qgjry0Wd4Y+YTdrdZheS8TFwvkbLWf/G5KNJDCh6pKL5OZctEW4+0Baa5idK2ZQuELRwPznQ==
  /urix/0.1.0:
    dev: false
    resolution:
      integrity: sha1-2pN/emLiH+wf0Y1Js1wpNQZ6bHI=
  /url/0.11.0:
    dependencies:
      punycode: 1.3.2
      querystring: 0.2.0
    dev: false
    resolution:
      integrity: sha1-ODjpfPxgUh63PFJajlW/3Z4uKPE=
  /use/3.1.0:
    dependencies:
      kind-of: 6.0.2
    dev: false
    engines:
      node: '>=0.10.0'
    resolution:
      integrity: sha512-6UJEQM/L+mzC3ZJNM56Q4DFGLX/evKGRg15UJHGB9X5j5Z3AFbgZvjUh2yq/UJUY4U5dh7Fal++XbNg1uzpRAw==
  /user-home/1.1.1:
    dev: false
    engines:
      node: '>=0.10.0'
    resolution:
      integrity: sha1-K1viOjK2Onyd640PKNSFcko98ZA=
  /useragent/2.3.0:
    dependencies:
      lru-cache: 4.1.3
      tmp: 0.0.33
    dev: false
    resolution:
      integrity: sha512-4AoH4pxuSvHCjqLO04sU6U/uE65BYza8l/KKBS0b0hnUPWi+cQ2BpeTEwejCSx9SPV5/U03nniDTrWx5NrmKdw==
  /util-deprecate/1.0.2:
    dev: false
    resolution:
      integrity: sha1-RQ1Nyfpw3nMnYvvS1KKJgUGaDM8=
  /util.promisify/1.0.0:
    dependencies:
      define-properties: 1.1.2
      object.getownpropertydescriptors: 2.0.3
    dev: false
    resolution:
      integrity: sha512-i+6qA2MPhvoKLuxnJNpXAGhg7HphQOSUq2LKMZD0m15EiskXUkMvKdF4Uui0WYeCUGea+o2cw/ZuwehtfsrNkA==
  /util/0.10.3:
    dependencies:
      inherits: 2.0.1
    dev: false
    resolution:
      integrity: sha1-evsa/lCAUkZInj23/g7TeTNqwPk=
  /util/0.10.4:
    dependencies:
      inherits: 2.0.3
    dev: false
    resolution:
      integrity: sha512-0Pm9hTQ3se5ll1XihRic3FDIku70C+iHUdT/W926rSgHV5QgXsYbKZN8MSC3tJtSkhuROzvsQjAaFENRXr+19A==
  /utils-merge/1.0.1:
    dev: false
    engines:
      node: '>= 0.4.0'
    resolution:
      integrity: sha1-n5VxD1CiZ5R7LMwSR0HBAoQn5xM=
  /uuid/3.2.1:
    dev: false
    resolution:
      integrity: sha512-jZnMwlb9Iku/O3smGWvZhauCf6cvvpKi4BKRiliS3cxnI+Gz9j5MEpTz2UFuXiKPJocb7gnsLHwiS05ige5BEA==
  /v8flags/2.1.1:
    dependencies:
      user-home: 1.1.1
    dev: false
    engines:
      node: '>= 0.10.0'
    resolution:
      integrity: sha1-qrGh+jDUX4jdMhFIh1rALAtV5bQ=
  /vali-date/1.0.0:
    dev: false
    engines:
      node: '>=0.10.0'
    resolution:
      integrity: sha1-G5BKWWCfsyjvB4E4Qgk09rhnCaY=
  /validate-npm-package-license/3.0.3:
    dependencies:
      spdx-correct: 3.0.0
      spdx-expression-parse: 3.0.0
    dev: false
    resolution:
      integrity: sha512-63ZOUnL4SIXj4L0NixR3L1lcjO38crAbgrTpl28t8jjrfuiOBL5Iygm+60qPs/KsZGzPNg6Smnc/oY16QTjF0g==
  /validate-npm-package-name/3.0.0:
    dependencies:
      builtins: 1.0.3
    dev: false
    resolution:
      integrity: sha1-X6kS2B630MdK/BQN5zF/DKffQ34=
  /validator/8.2.0:
    dev: false
    engines:
      node: '>= 0.10'
    resolution:
      integrity: sha512-Yw5wW34fSv5spzTXNkokD6S6/Oq92d8q/t14TqsS3fAiA1RYnxSFSIZ+CY3n6PGGRCq5HhJTSepQvFUS2QUDxA==
  /vary/1.1.2:
    dev: false
    engines:
      node: '>= 0.8'
    resolution:
      integrity: sha1-IpnwLG3tMNSllhsLn3RSShj2NPw=
  /verror/1.10.0:
    dependencies:
      assert-plus: 1.0.0
      core-util-is: 1.0.2
      extsprintf: 1.4.0
    dev: false
    engines:
      '0': node >=0.6.0
    resolution:
      integrity: sha1-OhBcoXBTr1XW4nDB+CiGguGNpAA=
  /vinyl-fs/0.3.14:
    dependencies:
      defaults: 1.0.3
      glob-stream: 3.1.18
      glob-watcher: 0.0.6
      graceful-fs: 3.0.11
      mkdirp: 0.5.1
      strip-bom: 1.0.0
      through2: 0.6.5
      vinyl: 0.4.6
    dev: false
    engines:
      node: '>= 0.10'
    resolution:
      integrity: sha1-mmhRzhysHBzqX+hsCTHWIMLPqeY=
  /vinyl-fs/2.4.4:
    dependencies:
      duplexify: 3.6.0
      glob-stream: 5.3.5
      graceful-fs: 4.1.11
      gulp-sourcemaps: 1.6.0
      is-valid-glob: 0.3.0
      lazystream: 1.0.0
      lodash.isequal: 4.5.0
      merge-stream: 1.0.1
      mkdirp: 0.5.1
      object-assign: 4.1.1
      readable-stream: 2.3.6
      strip-bom: 2.0.0
      strip-bom-stream: 1.0.0
      through2: 2.0.3
      through2-filter: 2.0.0
      vali-date: 1.0.0
      vinyl: 1.2.0
    dev: false
    engines:
      node: '>=0.10'
    resolution:
      integrity: sha1-vm/zJwy1Xf19MGNkDegfJddTIjk=
  /vinyl-sourcemaps-apply/0.2.1:
    dependencies:
      source-map: 0.5.7
    dev: false
    resolution:
      integrity: sha1-q2VJ1h0XLCsbh75cUI0jnI74dwU=
  /vinyl/0.2.3:
    dependencies:
      clone-stats: 0.0.1
    dev: false
    engines:
      node: '>= 0.9'
    resolution:
      integrity: sha1-vKk4IJWC7FpJrVOKAPofEl5RMlI=
  /vinyl/0.4.6:
    dependencies:
      clone: 0.2.0
      clone-stats: 0.0.1
    dev: false
    engines:
      node: '>= 0.9'
    resolution:
      integrity: sha1-LzVsh6VQolVGHza76ypbqL94SEc=
  /vinyl/0.5.3:
    dependencies:
      clone: 1.0.4
      clone-stats: 0.0.1
      replace-ext: 0.0.1
    dev: false
    engines:
      node: '>= 0.9'
    resolution:
      integrity: sha1-sEVbOPxeDPMNQyUTLkYZcMIJHN4=
  /vinyl/1.2.0:
    dependencies:
      clone: 1.0.4
      clone-stats: 0.0.1
      replace-ext: 0.0.1
    dev: false
    engines:
      node: '>= 0.9'
    resolution:
      integrity: sha1-XIgDbPVl5d8FVYv8kR+GVt8hiIQ=
  /vm-browserify/0.0.4:
    dependencies:
      indexof: 0.0.1
    dev: false
    resolution:
      integrity: sha1-XX6kW7755Kb/ZflUOOCofDV9WnM=
  /void-elements/2.0.1:
    dev: false
    engines:
      node: '>=0.10.0'
    resolution:
      integrity: sha1-wGavtYK7HLQSjWDqkjkulNXp2+w=
  /w3c-hr-time/1.0.1:
    dependencies:
      browser-process-hrtime: 0.1.2
    dev: false
    resolution:
      integrity: sha1-gqwr/2PZUOqeMYmlimViX+3xkEU=
  /walker/1.0.7:
    dependencies:
      makeerror: 1.0.11
    dev: false
    resolution:
      integrity: sha1-L3+bj9ENZ3JisYqITijRlhjgKPs=
  /watch/0.18.0:
    dependencies:
      exec-sh: 0.2.1
      minimist: 1.2.0
    dev: false
    engines:
      node: '>=0.1.95'
    resolution:
      integrity: sha1-KAlUdsbffJDJYxOJkMClQj60uYY=
  /watchpack/1.6.0:
    dependencies:
      chokidar: 2.0.3
      graceful-fs: 4.1.11
      neo-async: 2.5.1
    dev: false
    resolution:
      integrity: sha512-i6dHe3EyLjMmDlU1/bGQpEw25XSjkJULPuAVKCbNRefQVq48yXKUpwg538F7AZTf9kyr57zj++pQFltUa5H7yA==
  /webidl-conversions/4.0.2:
    dev: false
    resolution:
      integrity: sha512-YQ+BmxuTgd6UXZW3+ICGfyqRyHXVlD5GtQr5+qjiNW7bF0cqrzX500HVXPBOvgXb5YnzDd+h0zqyv61KUD7+Sg==
  /webpack-dev-middleware/1.12.2:
    dependencies:
      memory-fs: 0.4.1
      mime: 1.6.0
      path-is-absolute: 1.0.1
      range-parser: 1.2.0
      time-stamp: 2.0.0
    dev: false
    engines:
      node: '>=0.6'
    peerDependencies:
      webpack: ^1.0.0 || ^2.0.0 || ^3.0.0
    resolution:
      integrity: sha512-FCrqPy1yy/sN6U/SaEZcHKRXGlqU0DUaEBL45jkUYoB8foVb6wCnbIJ1HKIx+qUFTW+3JpVcCJCxZ8VATL4e+A==
  /webpack-dev-middleware/1.12.2/webpack@3.11.0:
    dependencies:
      memory-fs: 0.4.1
      mime: 1.6.0
      path-is-absolute: 1.0.1
      range-parser: 1.2.0
      time-stamp: 2.0.0
      webpack: 3.11.0
    dev: false
    engines:
      node: '>=0.6'
    id: registry.npmjs.org/webpack-dev-middleware/1.12.2
    peerDependencies:
      webpack: ^1.0.0 || ^2.0.0 || ^3.0.0
    resolution:
      integrity: sha512-FCrqPy1yy/sN6U/SaEZcHKRXGlqU0DUaEBL45jkUYoB8foVb6wCnbIJ1HKIx+qUFTW+3JpVcCJCxZ8VATL4e+A==
  /webpack-sources/1.1.0:
    dependencies:
      source-list-map: 2.0.0
      source-map: 0.6.1
    dev: false
    resolution:
      integrity: sha512-aqYp18kPphgoO5c/+NaUvEeACtZjMESmDChuD3NBciVpah3XpMEU9VAAtIaB1BsfJWWTSdv8Vv1m3T0aRk2dUw==
  /webpack/3.11.0:
    dependencies:
      acorn: 5.6.2
      acorn-dynamic-import: 2.0.2
      ajv: 6.5.0
      ajv-keywords: /ajv-keywords/3.2.0/ajv@6.5.0
      async: 2.6.1
      enhanced-resolve: 3.4.1
      escope: 3.6.0
      interpret: 1.1.0
      json-loader: 0.5.7
      json5: 0.5.1
      loader-runner: 2.3.0
      loader-utils: 1.1.0
      memory-fs: 0.4.1
      mkdirp: 0.5.1
      node-libs-browser: 2.1.0
      source-map: 0.5.7
      supports-color: 4.5.0
      tapable: 0.2.8
      uglifyjs-webpack-plugin: 0.4.6
      watchpack: 1.6.0
      webpack-sources: 1.1.0
      yargs: 8.0.2
    dev: false
    engines:
      node: '>=4.3.0 <5.0.0 || >=5.10'
    resolution:
      integrity: sha512-3kOFejWqj5ISpJk4Qj/V7w98h9Vl52wak3CLiw/cDOfbVTq7FeoZ0SdoHHY9PYlHr50ZS42OfvzE2vB4nncKQg==
  /websocket-driver/0.7.0:
    dependencies:
      http-parser-js: 0.4.13
      websocket-extensions: 0.1.3
    dev: false
    engines:
      node: '>=0.8.0'
    resolution:
      integrity: sha1-DK+dLXVdk67gSdS90NP+LMoqJOs=
  /websocket-extensions/0.1.3:
    dev: false
    engines:
      node: '>=0.8.0'
    resolution:
      integrity: sha512-nqHUnMXmBzT0w570r2JpJxfiSD1IzoI+HGVdd3aZ0yNi3ngvQ4jv1dtHt5VGxfI2yj5yqImPhOK4vmIh2xMbGg==
  /whatwg-encoding/1.0.3:
    dependencies:
      iconv-lite: 0.4.19
    dev: false
    resolution:
      integrity: sha512-jLBwwKUhi8WtBfsMQlL4bUUcT8sMkAtQinscJAe/M4KHCkHuUJAF6vuB0tueNIw4c8ziO6AkRmgY+jL3a0iiPw==
  /whatwg-mimetype/2.1.0:
    dev: false
    resolution:
      integrity: sha512-FKxhYLytBQiUKjkYteN71fAUA3g6KpNXoho1isLiLSB3N1G4F35Q5vUxWfKFhBwi5IWF27VE6WxhrnnC+m0Mew==
  /whatwg-url/6.4.1:
    dependencies:
      lodash.sortby: 4.7.0
      tr46: 1.0.1
      webidl-conversions: 4.0.2
    dev: false
    resolution:
      integrity: sha512-FwygsxsXx27x6XXuExA/ox3Ktwcbf+OAvrKmLulotDAiO1Q6ixchPFaHYsis2zZBZSJTR0+dR+JVtf7MlbqZjw==
  /which-module/1.0.0:
    dev: false
    resolution:
      integrity: sha1-u6Y8qGGUiZT/MHc2CJ47lgJsKk8=
  /which-module/2.0.0:
    dev: false
    resolution:
      integrity: sha1-2e8H3Od7mQK4o6j6SzHD4/fm6Ho=
  /which/1.3.1:
    dependencies:
      isexe: 2.0.0
    dev: false
    resolution:
      integrity: sha512-HxJdYWq1MTIQbJ3nw0cqssHoTNU267KlrDuGZ1WYlxDStUtKUhOaJmh112/TZmHxxUfuJqPXSOm7tDyas0OSIQ==
  /wide-align/1.1.3:
    dependencies:
      string-width: 2.1.1
    dev: false
    resolution:
      integrity: sha512-QGkOQc8XL6Bt5PwnsExKBPuMKBxnGxWWW3fU55Xt4feHozMUhdUMaBCk290qpm/wG5u/RSKzwdAC4i51YigihA==
  /window-size/0.1.0:
    dev: false
    engines:
      node: '>= 0.8.0'
    resolution:
      integrity: sha1-VDjNLqk7IC76Ohn+iIeu58lPnJ0=
  /window-size/0.2.0:
    dev: false
    engines:
      node: '>= 0.10.0'
    resolution:
      integrity: sha1-tDFbtCFKPXBY6+7okuE/ok2YsHU=
  /wordwrap/0.0.2:
    dev: false
    engines:
      node: '>=0.4.0'
    resolution:
      integrity: sha1-t5Zpu0LstAn4PVg8rVLKF+qhZD8=
  /wordwrap/0.0.3:
    dev: false
    engines:
      node: '>=0.4.0'
    resolution:
      integrity: sha1-o9XabNXAvAAI03I0u68b7WMFkQc=
  /wordwrap/1.0.0:
    dev: false
    resolution:
      integrity: sha1-J1hIEIkUVqQXHI0CJkQa3pDLyus=
  /wrap-ansi/2.1.0:
    dependencies:
      string-width: 1.0.2
      strip-ansi: 3.0.1
    dev: false
    engines:
      node: '>=0.10.0'
    resolution:
      integrity: sha1-2Pw9KE3QV5T+hJc8rs3Rz4JP3YU=
  /wrappy/1.0.2:
    dev: false
    resolution:
      integrity: sha1-tSQ9jz7BqjXxNkYFvA0QNuMKtp8=
  /write-file-atomic/2.3.0:
    dependencies:
      graceful-fs: 4.1.11
      imurmurhash: 0.1.4
      signal-exit: 3.0.2
    dev: false
    resolution:
      integrity: sha512-xuPeK4OdjWqtfi59ylvVL0Yn35SF3zgcAcv7rBPFHVaEapaDr4GdGgm3j7ckTwH9wHL7fGmgfAnb0+THrHb8tA==
  /ws/1.1.5:
    dependencies:
      options: 0.0.6
      ultron: 1.0.2
    dev: false
    resolution:
      integrity: sha512-o3KqipXNUdS7wpQzBHSe180lBGO60SoK0yVo3CYJgb2MkobuWuBX6dhkYP5ORCLd55y+SaflMOV5fqAB53ux4w==
  /ws/4.1.0:
    dependencies:
      async-limiter: 1.0.0
      safe-buffer: 5.1.2
    dev: false
    resolution:
      integrity: sha512-ZGh/8kF9rrRNffkLFV4AzhvooEclrOH0xaugmqGsIfFgOE/pIz4fMc4Ef+5HSQqTEug2S9JZIWDR47duDSLfaA==
  /wtf-8/1.0.0:
    dev: false
    resolution:
      integrity: sha1-OS2LotDxw00e4tYw8V0O+2jhBIo=
  /xml-name-validator/3.0.0:
    dev: false
    resolution:
      integrity: sha512-A5CUptxDsvxKJEU3yO6DuWBSJz/qizqzJKOMIfUJHETbBw/sFaDxgd6fxm1ewUaM0jZ444Fc5vC5ROYurg/4Pw==
  /xmlhttprequest-ssl/1.5.3:
    dev: false
    engines:
      node: '>=0.4.0'
    resolution:
      integrity: sha1-GFqIjATspGw+QHDZn3tJ3jUomS0=
  /xtend/2.1.2:
    dependencies:
      object-keys: 0.4.0
    dev: false
    engines:
      node: '>=0.4'
    resolution:
      integrity: sha1-bv7MKk2tjmlixJAbM3znuoe10os=
  /xtend/3.0.0:
    dev: false
    engines:
      node: '>=0.4'
    resolution:
      integrity: sha1-XM50B7r2Qsunvs2laBEcST9ZZlo=
  /xtend/4.0.1:
    dev: false
    engines:
      node: '>=0.4'
    resolution:
      integrity: sha1-pcbVMr5lbiPbgg77lDofBJmNY68=
  /y18n/3.2.1:
    dev: false
    resolution:
      integrity: sha1-bRX7qITAhnnA136I53WegR4H+kE=
  /yallist/2.1.2:
    dev: false
    resolution:
      integrity: sha1-HBH5IY8HYImkfdUS+TxmmaaoHVI=
  /yallist/3.0.2:
    dev: false
    resolution:
      integrity: sha1-hFK0u36Dx8GI2AQcGoN8dz1ti7k=
  /yargs-parser/2.4.1:
    dependencies:
      camelcase: 3.0.0
      lodash.assign: 4.2.0
    dev: false
    resolution:
      integrity: sha1-hVaN488VD/SfpRgl8DqMiA3cxcQ=
  /yargs-parser/5.0.0:
    dependencies:
      camelcase: 3.0.0
    dev: false
    resolution:
      integrity: sha1-J17PDX/+Bcd+ZOfIbkzZS/DhIoo=
  /yargs-parser/7.0.0:
    dependencies:
      camelcase: 4.1.0
    dev: false
    resolution:
      integrity: sha1-jQrELxbqVd69MyyvTEA4s+P139k=
  /yargs-parser/8.1.0:
    dependencies:
      camelcase: 4.1.0
    dev: false
    resolution:
      integrity: sha512-yP+6QqN8BmrgW2ggLtTbdrOyBNSI7zBa4IykmiV5R1wl1JWNxQvWhMfMdmzIYtKU7oP3OOInY/tl2ov3BDjnJQ==
  /yargs/10.1.2:
    dependencies:
      cliui: 4.1.0
      decamelize: 1.2.0
      find-up: 2.1.0
      get-caller-file: 1.0.2
      os-locale: 2.1.0
      require-directory: 2.1.1
      require-main-filename: 1.0.1
      set-blocking: 2.0.0
      string-width: 2.1.1
      which-module: 2.0.0
      y18n: 3.2.1
      yargs-parser: 8.1.0
    dev: false
    resolution:
      integrity: sha512-ivSoxqBGYOqQVruxD35+EyCFDYNEFL/Uo6FcOnz+9xZdZzK0Zzw4r4KhbrME1Oo2gOggwJod2MnsdamSG7H9ig==
  /yargs/3.10.0:
    dependencies:
      camelcase: 1.2.1
      cliui: 2.1.0
      decamelize: 1.2.0
      window-size: 0.1.0
    dev: false
    resolution:
      integrity: sha1-9+572FfdfB0tOMDnTvvWgdFDH9E=
  /yargs/4.6.0:
    dependencies:
      camelcase: 2.1.1
      cliui: 3.2.0
      decamelize: 1.2.0
      lodash.assign: 4.2.0
      os-locale: 1.4.0
      pkg-conf: 1.1.3
      read-pkg-up: 1.0.1
      require-main-filename: 1.0.1
      string-width: 1.0.2
      window-size: 0.2.0
      y18n: 3.2.1
      yargs-parser: 2.4.1
    dev: false
    resolution:
      integrity: sha1-y0BQwBWb+2u2ScD0r1UFJqhGGdw=
  /yargs/7.1.0:
    dependencies:
      camelcase: 3.0.0
      cliui: 3.2.0
      decamelize: 1.2.0
      get-caller-file: 1.0.2
      os-locale: 1.4.0
      read-pkg-up: 1.0.1
      require-directory: 2.1.1
      require-main-filename: 1.0.1
      set-blocking: 2.0.0
      string-width: 1.0.2
      which-module: 1.0.0
      y18n: 3.2.1
      yargs-parser: 5.0.0
    dev: false
    resolution:
      integrity: sha1-a6MY6xaWFyf10oT46gA+jWFU0Mg=
  /yargs/8.0.2:
    dependencies:
      camelcase: 4.1.0
      cliui: 3.2.0
      decamelize: 1.2.0
      get-caller-file: 1.0.2
      os-locale: 2.1.0
      read-pkg-up: 2.0.0
      require-directory: 2.1.1
      require-main-filename: 1.0.1
      set-blocking: 2.0.0
      string-width: 2.1.1
      which-module: 2.0.0
      y18n: 3.2.1
      yargs-parser: 7.0.0
    dev: false
    resolution:
      integrity: sha1-YpmpBVsc78lp/355wdkY3Osiw2A=
  /yauzl/2.4.1:
    dependencies:
      fd-slicer: 1.0.1
    dev: false
    resolution:
      integrity: sha1-lSj0QtqxsihOWLQ3m7GU4i4MQAU=
  /yeast/0.1.2:
    dev: false
    resolution:
      integrity: sha1-AI4G2AlDIMNy28L47XagymyKxBk=
  /z-schema/3.18.4:
    dependencies:
      lodash.get: 4.4.2
      lodash.isequal: 4.5.0
      validator: 8.2.0
    dev: false
    optionalDependencies:
      commander: 2.15.1
    resolution:
      integrity: sha512-DUOKC/IhbkdLKKiV89gw9DUauTV8U/8yJl1sjf6MtDmzevLKOF2duNJ495S3MFVjqZarr+qNGCPbkg4mu4PpLw==
  'file:projects/api-documenter.tgz':
    dependencies:
      '@types/fs-extra': 5.0.1
      '@types/jest': 21.1.10
      '@types/js-yaml': 3.9.1
      '@types/node': 8.5.8
      colors: 1.2.5
      fs-extra: 5.0.0
      gulp: 3.9.1
      js-yaml: 3.9.1
    dev: false
    name: '@rush-temp/api-documenter'
    resolution:
      integrity: sha512-wA3a4tS9fU1Glv0+ZHSYt76K5+hXAHWcd/ZIEe8NSHON9Db+f5DJRkgDUTKGAUg7Xep+myAJ6dp3fIkP8ZIEag==
      tarball: 'file:projects/api-documenter.tgz'
    version: 0.0.0
  'file:projects/api-extractor-test-01.tgz':
    dependencies:
      '@types/jest': 21.1.10
      '@types/node': 8.5.8
      fs-extra: 5.0.0
      typescript: 2.4.2
    dev: false
    name: '@rush-temp/api-extractor-test-01'
    resolution:
      integrity: sha512-aNdiFg6swmtdZ4994dZD8AlCDjVLAtl0hTepnWsk7+wnFbj88ZlMarpg4A+lh813/oVasJvlbqaIJq9vJEwz/Q==
      tarball: 'file:projects/api-extractor-test-01.tgz'
    version: 0.0.0
  'file:projects/api-extractor-test-02.tgz':
    dependencies:
      '@types/node': 8.5.8
      '@types/semver': 5.3.33
      fs-extra: 5.0.0
      semver: 5.3.0
      typescript: 2.4.2
    dev: false
    name: '@rush-temp/api-extractor-test-02'
    resolution:
      integrity: sha512-0225l4IuXHAQumzqE1JbtOUzUTAP+ZlPZ+NhUzOBpW5AEXR+zXu0RMIvRp8AxuUBcqICkXyQ3KUgffM2VDMn9g==
      tarball: 'file:projects/api-extractor-test-02.tgz'
    version: 0.0.0
  'file:projects/api-extractor-test-03.tgz':
    dependencies:
      '@types/jest': 21.1.10
      '@types/node': 8.5.8
      fs-extra: 5.0.0
      typescript: 2.4.2
    dev: false
    name: '@rush-temp/api-extractor-test-03'
    resolution:
      integrity: sha512-xTb9agHV/3tmoLxI3dDoCJkJrWT7BoDiVzTPkB6OcQoPGEe84aBvYnaAzLCqTNXxvj+8GYhJvaAwXvixN5gVMQ==
      tarball: 'file:projects/api-extractor-test-03.tgz'
    version: 0.0.0
  'file:projects/api-extractor-test-04.tgz':
    dependencies:
      fs-extra: 5.0.0
      typescript: 2.4.2
    dev: false
    name: '@rush-temp/api-extractor-test-04'
    resolution:
      integrity: sha512-qJgk9kC3TZimupH4RWZG0tceORzgSc82YPSNxZI3RF3YMt3tzsUseaP79n4ZkwX3Iob6IX2kcv4FFLFVe/dkfA==
      tarball: 'file:projects/api-extractor-test-04.tgz'
    version: 0.0.0
  'file:projects/api-extractor.tgz':
    dependencies:
      '@microsoft/node-library-build': 4.3.41
      '@types/fs-extra': 5.0.1
      '@types/jest': 21.1.10
      '@types/lodash': 4.14.74
      '@types/node': 8.5.8
      '@types/z-schema': 3.16.31
      colors: 1.2.5
      fs-extra: 5.0.0
      gulp: 3.9.1
      jju: 1.3.0
      lodash: 4.15.0
      typescript: 2.4.2
      z-schema: 3.18.4
    dev: false
    name: '@rush-temp/api-extractor'
    resolution:
<<<<<<< HEAD
      integrity: sha512-kPlIiD1zyOVMGOso2pRX9nYUmxRn8GoOw/SZqF8JMXbwtokany6Pe8m2uE6rZfxanAOSor3NwUjPnoIaQwXEsw==
=======
      integrity: sha512-mTjuE7UFW2yrRHWq3+h6NVzs3WoCFE2DwhNrrSKc0wTBPefZaprFyO5l0YxjBO6XjjAqu550QVe6TzHD1Gz9nQ==
>>>>>>> c40ef936
      tarball: 'file:projects/api-extractor.tgz'
    version: 0.0.0
  'file:projects/gulp-core-build-karma.tgz':
    dependencies:
      '@microsoft/node-library-build': 4.3.41
      '@types/bluebird': 3.5.3
      '@types/gulp': 3.8.32
      '@types/karma': 0.13.33
      '@types/log4js': 0.0.33
      '@types/node': 8.5.8
      chai: 3.5.0
      gulp: 3.9.1
      gulp-karma: /gulp-karma/0.0.5/karma@0.13.22
      istanbul-instrumenter-loader: /istanbul-instrumenter-loader/3.0.1/webpack@3.11.0
      karma: 0.13.22
      karma-coverage: 0.5.5
      karma-mocha: /karma-mocha/0.2.2/mocha@3.4.2
      karma-mocha-clean-reporter: 0.0.1
      karma-phantomjs-launcher: /karma-phantomjs-launcher/1.0.4/karma@0.13.22
      karma-sinon-chai: /karma-sinon-chai/1.2.4/5fc1304e1e69a328078cebf8183ed10a
      karma-webpack: /karma-webpack/2.0.9/webpack@3.11.0
      lolex: 1.4.0
      mocha: 3.4.2
      phantomjs-polyfill: 0.0.2
      phantomjs-prebuilt: 2.1.16
      sinon: 1.17.7
      sinon-chai: /sinon-chai/2.8.0/chai@3.5.0+sinon@1.17.7
      webpack: 3.11.0
    dev: false
    name: '@rush-temp/gulp-core-build-karma'
    resolution:
<<<<<<< HEAD
      integrity: sha512-afNNrKuLPwkchHAfBjBaIzjjIjSKh8KFe5i2rYJwpJEvW61eFnESvVCX5u2rnoQ4xfyw1Q0OZ24GFLySWJl6+Q==
=======
      integrity: sha512-vhykKuW2sn9oAPhvLNQsQ8qb/XLObHdzqqckJHJO6bQUfJjOlW6pOV2eVnHpD3mNJ2eyWve7HnQdSu80btoZWQ==
>>>>>>> c40ef936
      tarball: 'file:projects/gulp-core-build-karma.tgz'
    version: 0.0.0
  'file:projects/gulp-core-build-mocha.tgz':
    dependencies:
      '@microsoft/node-library-build': 4.3.41
      '@types/gulp': 3.8.32
      '@types/gulp-istanbul': 0.9.30
      '@types/gulp-mocha': 0.0.29
      '@types/mocha': 2.2.38
      '@types/node': 8.5.8
      '@types/orchestrator': 0.0.30
      '@types/q': 0.0.32
      gulp: 3.9.1
      gulp-istanbul: 0.10.4
      gulp-mocha: 2.2.0
    dev: false
    name: '@rush-temp/gulp-core-build-mocha'
    resolution:
<<<<<<< HEAD
      integrity: sha512-2PVEzK4eVFk4g0xupeae110AgYYXsgF/FMNx9E68E92y3wtQaJC1FqbGGmJZsnQzD6jozG1v0hjuvGPm6Cz+9w==
=======
      integrity: sha512-olibp9uSq8JBu3zACBNMTHTxcjRo1NT2ba0Tb2hzFpdJgYgPXUY8yzcIis+H6SPnCKBAB9wVis5NE1XaJHdGpA==
>>>>>>> c40ef936
      tarball: 'file:projects/gulp-core-build-mocha.tgz'
    version: 0.0.0
  'file:projects/gulp-core-build-sass.tgz':
    dependencies:
      '@microsoft/node-library-build': 4.3.41
      '@types/gulp': 3.8.32
      '@types/gulp-util': 3.0.30
      '@types/mime': 0.0.29
      '@types/node': 8.5.8
      '@types/orchestrator': 0.0.30
      '@types/q': 0.0.32
      '@types/through2': 2.0.32
      '@types/vinyl': 1.2.30
      autoprefixer: 6.3.7
      gulp: 3.9.1
      gulp-clean-css: 3.0.4
      gulp-clip-empty-files: 0.1.2
      gulp-clone: 1.0.0
      gulp-postcss: 6.3.0
      gulp-sass: 3.1.0
      gulp-sourcemaps: 2.6.4
      gulp-texttojs: 1.0.3
      merge2: 1.0.3
      postcss-modules: 0.6.4
      through2: 2.0.3
    dev: false
    name: '@rush-temp/gulp-core-build-sass'
    resolution:
<<<<<<< HEAD
      integrity: sha512-vP8gmHr7YXEX0DR3J8gfM17zRwWkuOIBYGXWVM0WJlqCTl8TwxPw9yWJ6vGE+PZ+Bi4eMWrs2zXHs/sH/xHz2A==
=======
      integrity: sha512-zGxz7mQKC34hqWAD6r4smCQklcl1PD6muqc1rZuWxjJbjLz9+eXAC/IW2g+8p2UWJ+k5/KTzDEEDa206FdrrCg==
>>>>>>> c40ef936
      tarball: 'file:projects/gulp-core-build-sass.tgz'
    version: 0.0.0
  'file:projects/gulp-core-build-serve.tgz':
    dependencies:
      '@microsoft/node-library-build': 4.3.41
      '@types/express': 4.11.0
      '@types/express-serve-static-core': 4.11.0
      '@types/gulp': 3.8.32
      '@types/gulp-util': 3.0.30
      '@types/mime': 0.0.29
      '@types/node': 8.5.8
      '@types/node-forge': 0.6.8
      '@types/orchestrator': 0.0.30
      '@types/q': 0.0.32
      '@types/serve-static': 1.13.1
      '@types/through2': 2.0.32
      '@types/vinyl': 1.2.30
      colors: 1.2.5
      deasync: 0.1.13
      express: 4.16.3
      gulp: 3.9.1
      gulp-connect: 5.5.0
      gulp-open: 2.0.0
      gulp-util: 3.0.8
      node-forge: 0.7.5
      sudo: 1.0.3
    dev: false
    name: '@rush-temp/gulp-core-build-serve'
    resolution:
<<<<<<< HEAD
      integrity: sha512-0Xm+QjX+R6XFoJzGfkbLMheTfK/SB7ucIPHYfxJfRst1D49nO/oktAk++bm/veTypo42eUDRU1jG9w7xpYbh4g==
=======
      integrity: sha512-B46J4YfMVJuhOSaH/T2JYWNu6KAPS1xrW+1z7uN9OIwTeAEDdHi7SilU6AI/QlpOXlNsa2/ADOF839byOg0Gsg==
>>>>>>> c40ef936
      tarball: 'file:projects/gulp-core-build-serve.tgz'
    version: 0.0.0
  'file:projects/gulp-core-build-typescript.tgz':
    dependencies:
      '@microsoft/node-library-build': 4.3.41
      '@types/fs-extra': 5.0.1
      '@types/gulp': 3.8.32
      '@types/gulp-util': 3.0.30
      '@types/node': 8.5.8
      '@types/orchestrator': 0.0.30
      '@types/q': 0.0.32
      '@types/through2': 2.0.32
      '@types/vinyl': 1.2.30
      fs-extra: 5.0.0
      gulp: 3.9.1
      gulp-cache: 0.4.6
      gulp-changed: 1.3.2
      gulp-decomment: 0.1.3
      gulp-plumber: 1.1.0
      gulp-sourcemaps: 2.6.4
      gulp-texttojs: 1.0.3
      gulp-typescript: /gulp-typescript/3.1.7/typescript@2.4.2
      gulp-util: 3.0.8
      lodash: 4.15.0
      md5: 2.2.1
      merge2: 1.0.3
      object-assign: 4.1.1
      through2: 2.0.3
      tslint: /tslint/5.9.1/typescript@2.4.2
      tslint-microsoft-contrib: /tslint-microsoft-contrib/5.0.3/tslint@5.9.1+typescript@2.4.2
      typescript: 2.4.2
    dev: false
    name: '@rush-temp/gulp-core-build-typescript'
    resolution:
<<<<<<< HEAD
      integrity: sha512-otCkKxSwg9iDPT724St/UZxVbMF/tgUF6wKrhqV649c8Z4OM3A+j/NzvkZtRBpJVDpRsNrozRnupL4ST6xUYog==
=======
      integrity: sha512-RfWkmYUKUdPNNOoUW8k2hJsIVBLufaXNJSMPkhMMyLEI79pseA+0L0R3C8E16zaqTb7RiXeuccR1qY6aoKRnaw==
>>>>>>> c40ef936
      tarball: 'file:projects/gulp-core-build-typescript.tgz'
    version: 0.0.0
  'file:projects/gulp-core-build-webpack.tgz':
    dependencies:
      '@microsoft/node-library-build': 4.3.41
      '@types/gulp': 3.8.32
      '@types/node': 8.5.8
      '@types/orchestrator': 0.0.30
      '@types/q': 0.0.32
      '@types/source-map': 0.5.0
      '@types/uglify-js': 2.6.29
      '@types/webpack': 3.8.11
      colors: 1.2.5
      gulp: 3.9.1
      gulp-util: 3.0.8
      webpack: 3.11.0
    dev: false
    name: '@rush-temp/gulp-core-build-webpack'
    resolution:
<<<<<<< HEAD
      integrity: sha512-iCpu6VqQEg1L1KAYQVWj7uPyPENkZ3euarRW+ked5nb2M8UhvhHeY0QYYo12BhxZ1du8/+lBxbao4cs26WwGaA==
=======
      integrity: sha512-wrJo5sTNsJW+2U7nZ08YXok9dYn1c89QtVNuckgGSGul9P6ttBA7ZGOHDM0ONqO7HUTxdPlnDM/ZjH6WjUw7wA==
>>>>>>> c40ef936
      tarball: 'file:projects/gulp-core-build-webpack.tgz'
    version: 0.0.0
  'file:projects/gulp-core-build.tgz':
    dependencies:
      '@microsoft/node-library-build': 4.3.41
      '@types/assertion-error': 1.0.30
      '@types/chai': 3.4.34
      '@types/chalk': 0.4.31
      '@types/gulp': 3.8.32
      '@types/gulp-util': 3.0.30
      '@types/mocha': 2.2.38
      '@types/node': 8.5.8
      '@types/node-notifier': 0.0.28
      '@types/orchestrator': 0.0.30
      '@types/q': 0.0.32
      '@types/rimraf': 0.0.28
      '@types/semver': 5.3.33
      '@types/through2': 2.0.32
      '@types/vinyl': 1.2.30
      '@types/yargs': 0.0.34
      '@types/z-schema': 3.16.31
      chai: 3.5.0
      colors: 1.2.5
      del: 2.2.2
      end-of-stream: 1.1.0
      fs-extra: 5.0.0
      glob-escape: 0.0.2
      globby: 5.0.0
      gulp: 3.9.1
      gulp-flatten: 0.2.0
      gulp-if: 2.0.2
      gulp-util: 3.0.8
      jest: 22.4.4
      jest-cli: 22.4.4
      jest-environment-jsdom: 22.4.3
      jest-resolve: 22.4.3
      jju: 1.3.0
      lodash.merge: 4.3.5
      merge2: 1.0.3
      node-notifier: 5.0.2
      object-assign: 4.1.1
      orchestrator: 0.3.8
      pretty-hrtime: 1.0.3
      rimraf: 2.5.4
      semver: 5.3.0
      through2: 2.0.3
      yargs: 4.6.0
      z-schema: 3.18.4
    dev: false
    name: '@rush-temp/gulp-core-build'
    resolution:
<<<<<<< HEAD
      integrity: sha512-ShX1knK/q+fW7GXMUvknRofp4MRqm/Et/2esC3zUrBcRb7vbESyKwBlsvPteufJp3wr/cCu9aA/Nn3KSQIBZCw==
=======
      integrity: sha512-n/vLaI1pChVvcL4kVC/MSTS2KlnoCjwO9YvMs3MOvETymFoCYOEFJTCxZnjScVQchov3PCe8AWsVbUDimRvTXA==
>>>>>>> c40ef936
      tarball: 'file:projects/gulp-core-build.tgz'
    version: 0.0.0
  'file:projects/load-themed-styles.tgz':
    dependencies:
      '@types/chai': 3.4.34
      '@types/mocha': 2.2.38
      '@types/webpack-env': 1.13.0
      chai: 3.5.0
      gulp: 3.9.1
    dev: false
    name: '@rush-temp/load-themed-styles'
    resolution:
      integrity: sha512-sPOlToxPRUuxkm+pM0AFrdbM9Mqc+C2lyiQRhKztGVT/XkvxOjweHwh+mCx6NLyeGQKS8AL655hcgSW73kG5Ng==
      tarball: 'file:projects/load-themed-styles.tgz'
    version: 0.0.0
  'file:projects/loader-load-themed-styles.tgz':
    dependencies:
      '@types/loader-utils': 1.1.3
      '@types/mocha': 2.2.38
      '@types/node': 8.5.8
      '@types/webpack': 4.4.0
      chai: 3.5.0
      gulp: 3.9.1
      loader-utils: 1.1.0
    dev: false
    name: '@rush-temp/loader-load-themed-styles'
    resolution:
<<<<<<< HEAD
      integrity: sha512-wYU/mKRiF+m2tXgI2SoX3So0xLzQ/1fzNl/pnMYbjEeiM/xh3PTlHzBY/FpAmB2C4u7KpReQD/4iSWDv6+WihQ==
=======
      integrity: sha512-HfSqnohCbHEIA47Qdc7PosbWj+xL5pazt6fiUNEK7Ah6WKE+KI/rPxFtwd6CClfvQnmMZH0jWwPdXs8ZbTKSlg==
>>>>>>> c40ef936
      tarball: 'file:projects/loader-load-themed-styles.tgz'
    version: 0.0.0
  'file:projects/loader-raw-script.tgz':
    dependencies:
      '@types/mocha': 2.2.38
      '@types/node': 8.5.8
      chai: 3.5.0
      gulp: 3.9.1
      loader-utils: 1.1.0
      mocha: 3.4.2
    dev: false
    name: '@rush-temp/loader-raw-script'
    resolution:
      integrity: sha512-X0sr6Hc2zW/r2tijCH5iYWRR5qmuxPJNbkPEkog/6hHWRCuox/HkMux/uwMOWzVe3vYEOvtVtfEr4CnEgSQjtg==
      tarball: 'file:projects/loader-raw-script.tgz'
    version: 0.0.0
  'file:projects/loader-set-webpack-public-path.tgz':
    dependencies:
      '@types/lodash': 4.14.74
      '@types/mocha': 2.2.38
      '@types/node': 8.5.8
      chai: 3.5.0
      gulp: 3.9.1
      loader-utils: 1.1.0
      lodash: 4.15.0
      mocha: 3.4.2
    dev: false
    name: '@rush-temp/loader-set-webpack-public-path'
    resolution:
      integrity: sha512-QnX564oUmkbQzJRJXHwAwAC49BJnaX0BU9M+BeJJehQLH7TD5Qg3fcEANyPjUyDe1ttkk2XMGOwLsL+C+ir3kQ==
      tarball: 'file:projects/loader-set-webpack-public-path.tgz'
    version: 0.0.0
  'file:projects/node-core-library.tgz':
    dependencies:
      '@microsoft/node-library-build': 4.3.41
      '@types/chai': 3.4.34
      '@types/fs-extra': 5.0.1
      '@types/mocha': 2.2.38
      '@types/node': 8.5.8
      '@types/z-schema': 3.16.31
      chai: 3.5.0
      fs-extra: 5.0.0
      gulp: 3.9.1
      jju: 1.3.0
      mocha: 3.4.2
      z-schema: 3.18.4
    dev: false
    name: '@rush-temp/node-core-library'
    resolution:
      integrity: sha512-A8SyLlO9498f3f9ze8CYwkO5/t+n8XBycHRpLtuMBKDVUpNDtEarpUme3KUkDIqkeZQcei/B5XV7xm0nvzJ6bQ==
      tarball: 'file:projects/node-core-library.tgz'
    version: 0.0.0
  'file:projects/node-library-build.tgz':
    dependencies:
      '@types/gulp': 3.8.32
      '@types/node': 8.5.8
      gulp: 3.9.1
    dev: false
    name: '@rush-temp/node-library-build'
    resolution:
      integrity: sha512-BJgJTTd8RK9WCjR8q3LHzCKkOUHE80TQfaPBkIy2W75rvffysnbBxiKT+8hlImsV8ry+L8cGjfkioWcLg4U+9Q==
      tarball: 'file:projects/node-library-build.tgz'
    version: 0.0.0
  'file:projects/package-deps-hash.tgz':
    dependencies:
      '@types/chai': 3.4.34
      '@types/mocha': 2.2.38
      '@types/node': 8.5.8
      chai: 3.5.0
      gulp: 3.9.1
    dev: false
    name: '@rush-temp/package-deps-hash'
    resolution:
      integrity: sha512-exDRyzFbKO7IHAWblVQIil0vM37jN8S6Dq1ttDAp6B9y+c41pUHEJRnZnEv5AmIeGMvX4S95PMEKGRWtcGJWYg==
      tarball: 'file:projects/package-deps-hash.tgz'
    version: 0.0.0
  'file:projects/resolve-chunk-plugin.tgz':
    dependencies:
      '@types/mocha': 2.2.38
      '@types/webpack': 4.4.0
      chai: 3.5.0
      gulp: 3.9.1
      mocha: 3.4.2
    dev: false
    name: '@rush-temp/resolve-chunk-plugin'
    resolution:
<<<<<<< HEAD
      integrity: sha512-jNM0fnFsRmx4mYTD+BdZxe316UCtTZ0m3QTiuMMmvJP5wP9Pp1GNG8If+e/FcdNxFdnDldIUnlEvdReGwUXmFw==
=======
      integrity: sha512-V/wo3hdYQtf4EEKOaWRJfMvT1vivGuFUjLAcqHETV2Vk7e+mcqo9ZRV0HvG+/+hP2bHbPNJZB77INL3DQ6U4Pw==
>>>>>>> c40ef936
      tarball: 'file:projects/resolve-chunk-plugin.tgz'
    version: 0.0.0
  'file:projects/rush-lib.tgz':
    dependencies:
      '@pnpm/link-bins': /@pnpm/link-bins/1.0.3/@pnpm!logger@1.0.2
      '@pnpm/logger': 1.0.2
      '@types/fs-extra': 5.0.1
      '@types/glob': 5.0.30
      '@types/jest': 21.1.10
      '@types/js-yaml': 3.9.1
      '@types/lodash': 4.14.74
      '@types/minimatch': 2.0.29
      '@types/node': 8.5.8
      '@types/node-fetch': 1.6.9
      '@types/semver': 5.3.33
      '@types/tar': 4.0.0
      '@types/z-schema': 3.16.31
      builtins: 1.0.3
      colors: 1.2.5
      fs-extra: 5.0.0
      git-repo-info: 1.1.4
      glob: 7.0.6
      glob-escape: 0.0.2
      gulp: 3.9.1
      https-proxy-agent: 2.2.1
      inquirer: 1.2.3
      jju: 1.3.0
      js-yaml: 3.9.1
      lodash: 4.15.0
      minimatch: 3.0.4
      node-fetch: 2.1.2
      npm-package-arg: 5.1.2
      read-package-tree: 5.1.6
      rimraf: 2.5.4
      semver: 5.3.0
      strict-uri-encode: 2.0.0
      tar: 4.4.4
      wordwrap: 1.0.0
      z-schema: 3.18.4
    dev: false
    name: '@rush-temp/rush-lib'
    resolution:
      integrity: sha512-3T9x2Rol/6Zul9u6nepVOdBLxmjCmisdbtpjrLykhR6tOXZ+UxRoqrfxnhHCBMJsiNndrSxpdNxQIaaoeugUKw==
      tarball: 'file:projects/rush-lib.tgz'
    version: 0.0.0
  'file:projects/rush-stack-compiler.tgz':
    dependencies:
      tslint: /tslint/5.9.1/typescript@2.4.2
      tslint-microsoft-contrib: /tslint-microsoft-contrib/5.0.3/tslint@5.9.1+typescript@2.4.2
      typescript: 2.4.2
    dev: false
    name: '@rush-temp/rush-stack-compiler'
    resolution:
      integrity: sha512-LYd8Al4xtXS/B1yCXvDvKBaEOa+OoEXNTIe0DWlucHLxJlIyjyK8vPk82J/WbPYz9z174qMLP/qSNyR1KZQJ/g==
      tarball: 'file:projects/rush-stack-compiler.tgz'
    version: 0.0.0
  'file:projects/rush-stack-library-test.tgz':
    dev: false
    name: '@rush-temp/rush-stack-library-test'
    resolution:
      integrity: sha512-L56dsYfPz7QwJvGXWykJjhGqWk2CE4Ioy6fGRgzzDh13As2P56QgNb9OvTjH+aC4ZwAU3pLAB/KtytCjVuP8PQ==
      tarball: 'file:projects/rush-stack-library-test.tgz'
    version: 0.0.0
  'file:projects/rush-stack.tgz':
    dependencies:
      '@types/colors': 1.2.1
      '@types/fs-extra': 5.0.1
      '@types/node': 8.5.8
      colors: 1.2.5
      fs-extra: 5.0.0
      gulp: 3.9.1
    dev: false
    name: '@rush-temp/rush-stack'
    resolution:
      integrity: sha512-a3kg8lgH4Y7LZa9Md37ga/95xYpCiE59D5pd17QAwTzGAdTilGs0Jzmwm3eC0gncaFgOCOwGaz88p8QVuLMY6Q==
      tarball: 'file:projects/rush-stack.tgz'
    version: 0.0.0
  'file:projects/rush.tgz':
    dependencies:
      '@types/chai': 3.4.34
      '@types/fs-extra': 5.0.1
      '@types/mocha': 2.2.38
      '@types/node': 8.5.8
      '@types/semver': 5.3.33
      '@types/sinon': 1.16.34
      chai: 3.5.0
      colors: 1.2.5
      fs-extra: 5.0.0
      gulp: 3.9.1
      semver: 5.3.0
      sinon: 1.17.7
    dev: false
    name: '@rush-temp/rush'
    resolution:
      integrity: sha512-MpHP/Qz1g7aR9ej/AGuRKEThFzpWQoIRPGxETjgzTVwaIlqhew7mBvnhOeHAalQ3pYpiX3jaaqptjaXQjqUiFQ==
      tarball: 'file:projects/rush.tgz'
    version: 0.0.0
  'file:projects/set-webpack-public-path-plugin.tgz':
    dependencies:
      '@types/lodash': 4.14.74
      '@types/mocha': 2.2.38
      '@types/node': 8.5.8
      '@types/tapable': 1.0.2
      '@types/uglify-js': 2.6.29
      '@types/webpack': 4.4.0
      chai: 3.5.0
      gulp: 3.9.1
      lodash: 4.15.0
      mocha: 3.4.2
      uglify-js: 3.0.28
    dev: false
    name: '@rush-temp/set-webpack-public-path-plugin'
    resolution:
<<<<<<< HEAD
      integrity: sha512-FW2ios7f80Ths2NhTQqdcO4y6pjGlj/mWy5ThAaM8gMeE7psFhM7mQvErQBKhmqFgWPRQaaBiCEV488u7xdoOQ==
=======
      integrity: sha512-NBGkwa+Ff9tX3n5QbFB/0SBpocOU8Sx+1IofnlYuJvGfv9z+cOoBvOL78ZUMIPSDHs2SuQezayVm7fyxf/NkjQ==
>>>>>>> c40ef936
      tarball: 'file:projects/set-webpack-public-path-plugin.tgz'
    version: 0.0.0
  'file:projects/stream-collator.tgz':
    dependencies:
      '@types/chai': 3.4.34
      '@types/mocha': 2.2.38
      '@types/node': 8.5.8
      chai: 3.5.0
      colors: 1.2.5
      gulp: 3.9.1
      mocha: 3.4.2
    dev: false
    name: '@rush-temp/stream-collator'
    resolution:
      integrity: sha512-LwcifVJM9vgP+0wr21z1M0rXnU0nyhRgc6bmiKqrvMDrMR1/qJwKou0gP25RYj7OdHBzlc79vgJGB3OcNVsG7A==
      tarball: 'file:projects/stream-collator.tgz'
    version: 0.0.0
  'file:projects/ts-command-line.tgz':
    dependencies:
      '@microsoft/node-library-build': 4.3.41
      '@types/argparse': 1.0.33
      '@types/jest': 21.1.10
      '@types/node': 8.5.8
      argparse: 1.0.10
      colors: 1.2.5
      gulp: 3.9.1
    dev: false
    name: '@rush-temp/ts-command-line'
    resolution:
      integrity: sha512-RkmrxJaSJrTF+0j4jyUGeq7JW0GtjbuurD5CArocWepHaS51qL9wqYY5zftHfiXQxuk3E3EqEJYS+G8zbBJpZQ==
      tarball: 'file:projects/ts-command-line.tgz'
    version: 0.0.0
  'file:projects/web-library-build-test.tgz':
    dependencies:
      '@types/chai': 3.4.34
      '@types/jest': 21.1.10
      '@types/node': 8.5.8
      chai: 3.5.0
      gulp: 3.9.1
    dev: false
    name: '@rush-temp/web-library-build-test'
    resolution:
      integrity: sha512-pUHtdVUkOvCa/BoX8S2w2eGY0cQLjBpDCr+3HE7qJ6PRrWqwKxoNpnv5dQzXqZ/fzPyMr5eDfhUBQQoeIJKiTw==
      tarball: 'file:projects/web-library-build-test.tgz'
    version: 0.0.0
  'file:projects/web-library-build.tgz':
    dependencies:
      '@types/gulp': 3.8.32
      '@types/node': 8.5.8
      gulp: 3.9.1
      gulp-replace: 0.5.4
    dev: false
    name: '@rush-temp/web-library-build'
    resolution:
      integrity: sha512-q6MVMS4Lveyvj1Iux2QaTOg16r9tOHuljIxjtM9/VTXZkYMjqp9oBGsum+6J1KXBRZnfSUjK/Ff71+LuMNQYNw==
      tarball: 'file:projects/web-library-build.tgz'
    version: 0.0.0
registry: 'https://registry.npmjs.org/'
shrinkwrapMinorVersion: 7
shrinkwrapVersion: 3
specifiers:
  '@microsoft/node-library-build': 4.3.41
  '@pnpm/link-bins': ~1.0.1
  '@pnpm/logger': ~1.0.1
  '@rush-temp/api-documenter': 'file:./projects/api-documenter.tgz'
  '@rush-temp/api-extractor': 'file:./projects/api-extractor.tgz'
  '@rush-temp/api-extractor-test-01': 'file:./projects/api-extractor-test-01.tgz'
  '@rush-temp/api-extractor-test-02': 'file:./projects/api-extractor-test-02.tgz'
  '@rush-temp/api-extractor-test-03': 'file:./projects/api-extractor-test-03.tgz'
  '@rush-temp/api-extractor-test-04': 'file:./projects/api-extractor-test-04.tgz'
  '@rush-temp/gulp-core-build': 'file:./projects/gulp-core-build.tgz'
  '@rush-temp/gulp-core-build-karma': 'file:./projects/gulp-core-build-karma.tgz'
  '@rush-temp/gulp-core-build-mocha': 'file:./projects/gulp-core-build-mocha.tgz'
  '@rush-temp/gulp-core-build-sass': 'file:./projects/gulp-core-build-sass.tgz'
  '@rush-temp/gulp-core-build-serve': 'file:./projects/gulp-core-build-serve.tgz'
  '@rush-temp/gulp-core-build-typescript': 'file:./projects/gulp-core-build-typescript.tgz'
  '@rush-temp/gulp-core-build-webpack': 'file:./projects/gulp-core-build-webpack.tgz'
  '@rush-temp/load-themed-styles': 'file:./projects/load-themed-styles.tgz'
  '@rush-temp/loader-load-themed-styles': 'file:./projects/loader-load-themed-styles.tgz'
  '@rush-temp/loader-raw-script': 'file:./projects/loader-raw-script.tgz'
  '@rush-temp/loader-set-webpack-public-path': 'file:./projects/loader-set-webpack-public-path.tgz'
  '@rush-temp/node-core-library': 'file:./projects/node-core-library.tgz'
  '@rush-temp/node-library-build': 'file:./projects/node-library-build.tgz'
  '@rush-temp/package-deps-hash': 'file:./projects/package-deps-hash.tgz'
  '@rush-temp/resolve-chunk-plugin': 'file:./projects/resolve-chunk-plugin.tgz'
  '@rush-temp/rush': 'file:./projects/rush.tgz'
  '@rush-temp/rush-lib': 'file:./projects/rush-lib.tgz'
  '@rush-temp/rush-stack': 'file:./projects/rush-stack.tgz'
  '@rush-temp/rush-stack-compiler': 'file:./projects/rush-stack-compiler.tgz'
  '@rush-temp/rush-stack-library-test': 'file:./projects/rush-stack-library-test.tgz'
  '@rush-temp/set-webpack-public-path-plugin': 'file:./projects/set-webpack-public-path-plugin.tgz'
  '@rush-temp/stream-collator': 'file:./projects/stream-collator.tgz'
  '@rush-temp/ts-command-line': 'file:./projects/ts-command-line.tgz'
  '@rush-temp/web-library-build': 'file:./projects/web-library-build.tgz'
  '@rush-temp/web-library-build-test': 'file:./projects/web-library-build-test.tgz'
  '@types/argparse': 1.0.33
  '@types/assertion-error': 1.0.30
  '@types/bluebird': 3.5.3
  '@types/chai': 3.4.34
  '@types/chalk': 0.4.31
  '@types/colors': 1.2.1
  '@types/express': 4.11.0
  '@types/express-serve-static-core': 4.11.0
  '@types/fs-extra': 5.0.1
  '@types/glob': 5.0.30
  '@types/gulp': 3.8.32
  '@types/gulp-istanbul': 0.9.30
  '@types/gulp-mocha': 0.0.29
  '@types/gulp-util': 3.0.30
  '@types/jest': 21.1.10
  '@types/js-yaml': 3.9.1
  '@types/karma': 0.13.33
  '@types/loader-utils': 1.1.3
  '@types/lodash': 4.14.74
  '@types/log4js': 0.0.33
  '@types/mime': 0.0.29
  '@types/minimatch': 2.0.29
  '@types/mocha': 2.2.38
  '@types/node': 8.5.8
  '@types/node-fetch': 1.6.9
  '@types/node-forge': 0.6.8
  '@types/node-notifier': 0.0.28
  '@types/orchestrator': 0.0.30
  '@types/q': 0.0.32
  '@types/rimraf': 0.0.28
  '@types/semver': 5.3.33
  '@types/serve-static': 1.13.1
  '@types/sinon': 1.16.34
  '@types/source-map': 0.5.0
  '@types/tapable': 1.0.2
  '@types/tar': 4.0.0
  '@types/through2': 2.0.32
  '@types/uglify-js': 2.6.29
  '@types/vinyl': 1.2.30
  '@types/webpack-env': 1.13.0
  '@types/yargs': 0.0.34
  '@types/z-schema': 3.16.31
  ajv: 5.2.2
  argparse: ~1.0.9
  autoprefixer: 6.3.7
  builtins: ~1.0.3
  chai: ~3.5.0
  colors: ~1.2.1
  deasync: ~0.1.7
  del: ^2.2.2
  end-of-stream: ~1.1.0
  express: ~4.16.2
  fs-extra: ~5.0.0
  git-repo-info: ~1.1.4
  glob: ~7.0.5
  glob-escape: ~0.0.1
  globby: ~5.0.0
  gulp: ~3.9.1
  gulp-cache: ~0.4.5
  gulp-changed: ~1.3.2
  gulp-clean-css: ~3.0.4
  gulp-clip-empty-files: ~0.1.2
  gulp-clone: ~1.0.0
  gulp-connect: ~5.5.0
  gulp-decomment: ~0.1.3
  gulp-flatten: ~0.2.0
  gulp-if: ^2.0.1
  gulp-istanbul: ~0.10.3
  gulp-karma: ~0.0.5
  gulp-mocha: ~2.2.0
  gulp-open: ~2.0.0
  gulp-plumber: ~1.1.0
  gulp-postcss: ~6.3.0
  gulp-replace: ^0.5.4
  gulp-sass: ~3.1.0
  gulp-sourcemaps: ~2.6.4
  gulp-texttojs: ~1.0.3
  gulp-typescript: ~3.1.6
  gulp-util: ~3.0.7
  https-proxy-agent: ~2.2.1
  inquirer: ~1.2.1
  istanbul-instrumenter-loader: ~3.0.0
  jest: ~22.4.3
  jest-cli: ~22.4.3
  jest-environment-jsdom: ~22.4.3
  jest-resolve: ~22.4.3
  jju: ~1.3.0
  js-yaml: ~3.9.1
  karma: ~0.13.9
  karma-coverage: ~0.5.5
  karma-mocha: ~0.2.2
  karma-mocha-clean-reporter: ~0.0.1
  karma-phantomjs-launcher: ~1.0.0
  karma-sinon-chai: ~1.2.0
  karma-webpack: 2.0.9
  loader-utils: ~1.1.0
  lodash: ~4.15.0
  lodash.merge: ~4.3.2
  lolex: ~1.4.0
  md5: ~2.2.1
  merge2: ~1.0.2
  minimatch: ~3.0.2
  mocha: ~3.4.2
  node-fetch: ~2.1.2
  node-forge: ~0.7.1
  node-notifier: ~5.0.2
  npm-package-arg: ~5.1.2
  object-assign: ~4.1.0
  orchestrator: ~0.3.8
  phantomjs-polyfill: ~0.0.2
  phantomjs-prebuilt: ~2.1.6
  postcss-modules: ~0.6.4
  pretty-hrtime: ~1.0.2
  read-package-tree: ~5.1.5
  rimraf: ~2.5.4
  semver: ~5.3.0
  sinon: ~1.17.3
  sinon-chai: ~2.8.0
  strict-uri-encode: ~2.0.0
  sudo: ~1.0.3
  tar: ~4.4.1
  through2: ~2.0.1
  tslint: ~5.9.1
  tslint-microsoft-contrib: ~5.0.2
  typescript: ~2.4.1
  uglify-js: ~3.0.28
  webpack: ~3.11.0
  wordwrap: ~1.0.0
  yargs: ~4.6.0
  z-schema: ~3.18.3<|MERGE_RESOLUTION|>--- conflicted
+++ resolved
@@ -1,9 +1,5 @@
 dependencies:
-<<<<<<< HEAD
-  '@microsoft/node-library-build': 4.3.38
-=======
   '@microsoft/node-library-build': 4.3.41
->>>>>>> c40ef936
   '@pnpm/link-bins': 1.0.3
   '@pnpm/logger': 1.0.2
   '@rush-temp/api-documenter': 'file:projects/api-documenter.tgz'
@@ -10048,11 +10044,7 @@
     dev: false
     name: '@rush-temp/api-extractor'
     resolution:
-<<<<<<< HEAD
-      integrity: sha512-kPlIiD1zyOVMGOso2pRX9nYUmxRn8GoOw/SZqF8JMXbwtokany6Pe8m2uE6rZfxanAOSor3NwUjPnoIaQwXEsw==
-=======
       integrity: sha512-mTjuE7UFW2yrRHWq3+h6NVzs3WoCFE2DwhNrrSKc0wTBPefZaprFyO5l0YxjBO6XjjAqu550QVe6TzHD1Gz9nQ==
->>>>>>> c40ef936
       tarball: 'file:projects/api-extractor.tgz'
     version: 0.0.0
   'file:projects/gulp-core-build-karma.tgz':
@@ -10084,11 +10076,7 @@
     dev: false
     name: '@rush-temp/gulp-core-build-karma'
     resolution:
-<<<<<<< HEAD
-      integrity: sha512-afNNrKuLPwkchHAfBjBaIzjjIjSKh8KFe5i2rYJwpJEvW61eFnESvVCX5u2rnoQ4xfyw1Q0OZ24GFLySWJl6+Q==
-=======
       integrity: sha512-vhykKuW2sn9oAPhvLNQsQ8qb/XLObHdzqqckJHJO6bQUfJjOlW6pOV2eVnHpD3mNJ2eyWve7HnQdSu80btoZWQ==
->>>>>>> c40ef936
       tarball: 'file:projects/gulp-core-build-karma.tgz'
     version: 0.0.0
   'file:projects/gulp-core-build-mocha.tgz':
@@ -10107,11 +10095,7 @@
     dev: false
     name: '@rush-temp/gulp-core-build-mocha'
     resolution:
-<<<<<<< HEAD
-      integrity: sha512-2PVEzK4eVFk4g0xupeae110AgYYXsgF/FMNx9E68E92y3wtQaJC1FqbGGmJZsnQzD6jozG1v0hjuvGPm6Cz+9w==
-=======
       integrity: sha512-olibp9uSq8JBu3zACBNMTHTxcjRo1NT2ba0Tb2hzFpdJgYgPXUY8yzcIis+H6SPnCKBAB9wVis5NE1XaJHdGpA==
->>>>>>> c40ef936
       tarball: 'file:projects/gulp-core-build-mocha.tgz'
     version: 0.0.0
   'file:projects/gulp-core-build-sass.tgz':
@@ -10140,11 +10124,7 @@
     dev: false
     name: '@rush-temp/gulp-core-build-sass'
     resolution:
-<<<<<<< HEAD
-      integrity: sha512-vP8gmHr7YXEX0DR3J8gfM17zRwWkuOIBYGXWVM0WJlqCTl8TwxPw9yWJ6vGE+PZ+Bi4eMWrs2zXHs/sH/xHz2A==
-=======
       integrity: sha512-zGxz7mQKC34hqWAD6r4smCQklcl1PD6muqc1rZuWxjJbjLz9+eXAC/IW2g+8p2UWJ+k5/KTzDEEDa206FdrrCg==
->>>>>>> c40ef936
       tarball: 'file:projects/gulp-core-build-sass.tgz'
     version: 0.0.0
   'file:projects/gulp-core-build-serve.tgz':
@@ -10174,11 +10154,7 @@
     dev: false
     name: '@rush-temp/gulp-core-build-serve'
     resolution:
-<<<<<<< HEAD
-      integrity: sha512-0Xm+QjX+R6XFoJzGfkbLMheTfK/SB7ucIPHYfxJfRst1D49nO/oktAk++bm/veTypo42eUDRU1jG9w7xpYbh4g==
-=======
       integrity: sha512-B46J4YfMVJuhOSaH/T2JYWNu6KAPS1xrW+1z7uN9OIwTeAEDdHi7SilU6AI/QlpOXlNsa2/ADOF839byOg0Gsg==
->>>>>>> c40ef936
       tarball: 'file:projects/gulp-core-build-serve.tgz'
     version: 0.0.0
   'file:projects/gulp-core-build-typescript.tgz':
@@ -10213,11 +10189,7 @@
     dev: false
     name: '@rush-temp/gulp-core-build-typescript'
     resolution:
-<<<<<<< HEAD
-      integrity: sha512-otCkKxSwg9iDPT724St/UZxVbMF/tgUF6wKrhqV649c8Z4OM3A+j/NzvkZtRBpJVDpRsNrozRnupL4ST6xUYog==
-=======
       integrity: sha512-RfWkmYUKUdPNNOoUW8k2hJsIVBLufaXNJSMPkhMMyLEI79pseA+0L0R3C8E16zaqTb7RiXeuccR1qY6aoKRnaw==
->>>>>>> c40ef936
       tarball: 'file:projects/gulp-core-build-typescript.tgz'
     version: 0.0.0
   'file:projects/gulp-core-build-webpack.tgz':
@@ -10237,11 +10209,7 @@
     dev: false
     name: '@rush-temp/gulp-core-build-webpack'
     resolution:
-<<<<<<< HEAD
-      integrity: sha512-iCpu6VqQEg1L1KAYQVWj7uPyPENkZ3euarRW+ked5nb2M8UhvhHeY0QYYo12BhxZ1du8/+lBxbao4cs26WwGaA==
-=======
-      integrity: sha512-wrJo5sTNsJW+2U7nZ08YXok9dYn1c89QtVNuckgGSGul9P6ttBA7ZGOHDM0ONqO7HUTxdPlnDM/ZjH6WjUw7wA==
->>>>>>> c40ef936
+      integrity: sha512-/rO8tpjYHpkP3hNBUgKa6lG/6eADrlrsqadXPwqZ3fW8OSF03Tdg1WBHAHS+doojAfXUZFowHu9CYUHy0gPXFA==
       tarball: 'file:projects/gulp-core-build-webpack.tgz'
     version: 0.0.0
   'file:projects/gulp-core-build.tgz':
@@ -10293,11 +10261,7 @@
     dev: false
     name: '@rush-temp/gulp-core-build'
     resolution:
-<<<<<<< HEAD
-      integrity: sha512-ShX1knK/q+fW7GXMUvknRofp4MRqm/Et/2esC3zUrBcRb7vbESyKwBlsvPteufJp3wr/cCu9aA/Nn3KSQIBZCw==
-=======
       integrity: sha512-n/vLaI1pChVvcL4kVC/MSTS2KlnoCjwO9YvMs3MOvETymFoCYOEFJTCxZnjScVQchov3PCe8AWsVbUDimRvTXA==
->>>>>>> c40ef936
       tarball: 'file:projects/gulp-core-build.tgz'
     version: 0.0.0
   'file:projects/load-themed-styles.tgz':
@@ -10325,11 +10289,7 @@
     dev: false
     name: '@rush-temp/loader-load-themed-styles'
     resolution:
-<<<<<<< HEAD
       integrity: sha512-wYU/mKRiF+m2tXgI2SoX3So0xLzQ/1fzNl/pnMYbjEeiM/xh3PTlHzBY/FpAmB2C4u7KpReQD/4iSWDv6+WihQ==
-=======
-      integrity: sha512-HfSqnohCbHEIA47Qdc7PosbWj+xL5pazt6fiUNEK7Ah6WKE+KI/rPxFtwd6CClfvQnmMZH0jWwPdXs8ZbTKSlg==
->>>>>>> c40ef936
       tarball: 'file:projects/loader-load-themed-styles.tgz'
     version: 0.0.0
   'file:projects/loader-raw-script.tgz':
@@ -10416,11 +10376,7 @@
     dev: false
     name: '@rush-temp/resolve-chunk-plugin'
     resolution:
-<<<<<<< HEAD
       integrity: sha512-jNM0fnFsRmx4mYTD+BdZxe316UCtTZ0m3QTiuMMmvJP5wP9Pp1GNG8If+e/FcdNxFdnDldIUnlEvdReGwUXmFw==
-=======
-      integrity: sha512-V/wo3hdYQtf4EEKOaWRJfMvT1vivGuFUjLAcqHETV2Vk7e+mcqo9ZRV0HvG+/+hP2bHbPNJZB77INL3DQ6U4Pw==
->>>>>>> c40ef936
       tarball: 'file:projects/resolve-chunk-plugin.tgz'
     version: 0.0.0
   'file:projects/rush-lib.tgz':
@@ -10534,11 +10490,7 @@
     dev: false
     name: '@rush-temp/set-webpack-public-path-plugin'
     resolution:
-<<<<<<< HEAD
       integrity: sha512-FW2ios7f80Ths2NhTQqdcO4y6pjGlj/mWy5ThAaM8gMeE7psFhM7mQvErQBKhmqFgWPRQaaBiCEV488u7xdoOQ==
-=======
-      integrity: sha512-NBGkwa+Ff9tX3n5QbFB/0SBpocOU8Sx+1IofnlYuJvGfv9z+cOoBvOL78ZUMIPSDHs2SuQezayVm7fyxf/NkjQ==
->>>>>>> c40ef936
       tarball: 'file:projects/set-webpack-public-path-plugin.tgz'
     version: 0.0.0
   'file:projects/stream-collator.tgz':

--- conflicted
+++ resolved
@@ -4801,17 +4801,13 @@
       node: '>=6'
     resolution:
       integrity: sha512-L28STB170nwWS63UjtlEOE3dldQApaJXZkOI1uMFfzf3rRuPegHaHesyee+YxQ+W6SvRDQV6UrdOdRiR153wJg==
-<<<<<<< HEAD
   /camelcase/6.0.0:
     dev: true
     engines:
       node: '>=10'
     resolution:
       integrity: sha512-8KMDF1Vz2gzOq54ONPJS65IvTUaB1cHJ2DMM7MbPmLZljDH1qpzzLsWdiN9pHh6qvkRVDTi/07+eNGch/oLU4w==
-  /caniuse-lite/1.0.30001105:
-=======
   /caniuse-lite/1.0.30001112:
->>>>>>> a5d6df54
     dev: false
     resolution:
       integrity: sha512-J05RTQlqsatidif/38aN3PGULCLrg8OYQOlJUKbeYVzC2mGZkZLIztwRlB3MtrfLmawUmjFlNJvy/uhwniIe1Q==

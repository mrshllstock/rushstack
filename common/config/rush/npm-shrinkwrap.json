--- conflicted
+++ resolved
@@ -18,28 +18,6 @@
       "resolved": "https://registry.npmjs.org/@microsoft/gulp-core-build-mocha/-/gulp-core-build-mocha-2.1.8.tgz"
     },
     "@microsoft/gulp-core-build-typescript": {
-<<<<<<< HEAD
-      "version": "3.3.2",
-      "from": "@microsoft/gulp-core-build-typescript@3.3.2",
-      "resolved": "https://registry.npmjs.org/@microsoft/gulp-core-build-typescript/-/gulp-core-build-typescript-3.3.2.tgz",
-      "dependencies": {
-        "@microsoft/gulp-core-build": {
-          "version": "2.9.2",
-          "from": "@microsoft/gulp-core-build@2.9.2",
-          "resolved": "https://registry.npmjs.org/@microsoft/gulp-core-build/-/gulp-core-build-2.9.2.tgz"
-        }
-      }
-    },
-    "@microsoft/node-library-build": {
-      "version": "3.2.7",
-      "from": "@microsoft/node-library-build@>=3.2.0 <3.3.0",
-      "resolved": "https://registry.npmjs.org/@microsoft/node-library-build/-/node-library-build-3.2.7.tgz"
-    },
-    "@rush-temp/api-documenter": {
-      "version": "0.0.0",
-      "from": "projects\\api-documenter",
-      "resolved": "file:projects\\api-documenter"
-=======
       "version": "3.4.0",
       "from": "@microsoft/gulp-core-build-typescript@3.4.0",
       "resolved": "https://registry.npmjs.org/@microsoft/gulp-core-build-typescript/-/gulp-core-build-typescript-3.4.0.tgz"
@@ -48,7 +26,6 @@
       "version": "3.2.8",
       "from": "@microsoft/node-library-build@>=3.2.0 <3.3.0",
       "resolved": "https://registry.npmjs.org/@microsoft/node-library-build/-/node-library-build-3.2.8.tgz"
->>>>>>> a19b03c0
     },
     "@rush-temp/api-extractor": {
       "version": "0.0.0",
@@ -185,21 +162,11 @@
       "from": "@types/chalk@*",
       "resolved": "https://registry.npmjs.org/@types/chalk/-/chalk-0.4.31.tgz"
     },
-    "@types/colors": {
-      "version": "1.1.1",
-      "from": "@types/colors@1.1.1",
-      "resolved": "https://registry.npmjs.org/@types/colors/-/colors-1.1.1.tgz"
-    },
     "@types/es6-collections": {
       "version": "0.5.29",
       "from": "@types/es6-collections@0.5.29",
       "resolved": "https://registry.npmjs.org/@types/es6-collections/-/es6-collections-0.5.29.tgz"
     },
-    "@types/es6-promise": {
-      "version": "0.0.32",
-      "from": "@types/es6-promise@0.0.32",
-      "resolved": "https://registry.npmjs.org/@types/es6-promise/-/es6-promise-0.0.32.tgz"
-    },
     "@types/express": {
       "version": "4.0.35",
       "from": "@types/express@4.0.35",
@@ -239,11 +206,6 @@
       "version": "3.0.30",
       "from": "@types/gulp-util@3.0.30",
       "resolved": "https://registry.npmjs.org/@types/gulp-util/-/gulp-util-3.0.30.tgz"
-    },
-    "@types/js-yaml": {
-      "version": "3.5.31",
-      "from": "@types/js-yaml@>=3.5.31 <3.6.0",
-      "resolved": "https://registry.npmjs.org/@types/js-yaml/-/js-yaml-3.5.31.tgz"
     },
     "@types/karma": {
       "version": "0.13.33",
@@ -3163,14 +3125,14 @@
       "resolved": "https://registry.npmjs.org/js-tokens/-/js-tokens-3.0.2.tgz"
     },
     "js-yaml": {
-      "version": "3.8.4",
-      "from": "js-yaml@>=3.8.4 <3.9.0",
-      "resolved": "https://registry.npmjs.org/js-yaml/-/js-yaml-3.8.4.tgz",
+      "version": "3.9.1",
+      "from": "js-yaml@>=3.0.0 <4.0.0",
+      "resolved": "https://registry.npmjs.org/js-yaml/-/js-yaml-3.9.1.tgz",
       "dependencies": {
         "esprima": {
-          "version": "3.1.3",
-          "from": "esprima@>=3.1.1 <4.0.0",
-          "resolved": "https://registry.npmjs.org/esprima/-/esprima-3.1.3.tgz"
+          "version": "4.0.0",
+          "from": "esprima@>=4.0.0 <5.0.0",
+          "resolved": "https://registry.npmjs.org/esprima/-/esprima-4.0.0.tgz"
         }
       }
     },

--- conflicted
+++ resolved
@@ -4,48 +4,28 @@
 
   typescript-newest-test:
     specifiers:
-<<<<<<< HEAD
-      '@rushstack/eslint-config': file:rushstack-eslint-config-2.6.0.tgz
-      '@rushstack/heft': file:rushstack-heft-0.45.5.tgz
-=======
       '@rushstack/eslint-config': file:rushstack-eslint-config-2.6.1.tgz
       '@rushstack/heft': file:rushstack-heft-0.45.7.tgz
->>>>>>> 85deede3
       eslint: ~8.7.0
       tslint: ~5.20.1
       typescript: ~4.6.3
     devDependencies:
-<<<<<<< HEAD
-      '@rushstack/eslint-config': file:../temp/tarballs/rushstack-eslint-config-2.6.0.tgz_eslint@8.7.0+typescript@4.6.3
-      '@rushstack/heft': file:../temp/tarballs/rushstack-heft-0.45.5.tgz
-=======
       '@rushstack/eslint-config': file:../temp/tarballs/rushstack-eslint-config-2.6.1.tgz_eslint@8.7.0+typescript@4.6.4
       '@rushstack/heft': file:../temp/tarballs/rushstack-heft-0.45.7.tgz
->>>>>>> 85deede3
       eslint: 8.7.0
       tslint: 5.20.1_typescript@4.6.4
       typescript: 4.6.4
 
   typescript-v3-test:
     specifiers:
-<<<<<<< HEAD
-      '@rushstack/eslint-config': file:rushstack-eslint-config-2.6.0.tgz
-      '@rushstack/heft': file:rushstack-heft-0.45.5.tgz
-=======
       '@rushstack/eslint-config': file:rushstack-eslint-config-2.6.1.tgz
       '@rushstack/heft': file:rushstack-heft-0.45.7.tgz
->>>>>>> 85deede3
       eslint: ~8.7.0
       tslint: ~5.20.1
       typescript: ~4.6.3
     devDependencies:
-<<<<<<< HEAD
-      '@rushstack/eslint-config': file:../temp/tarballs/rushstack-eslint-config-2.6.0.tgz_eslint@8.7.0+typescript@4.6.3
-      '@rushstack/heft': file:../temp/tarballs/rushstack-heft-0.45.5.tgz
-=======
       '@rushstack/eslint-config': file:../temp/tarballs/rushstack-eslint-config-2.6.1.tgz_eslint@8.7.0+typescript@4.6.4
       '@rushstack/heft': file:../temp/tarballs/rushstack-heft-0.45.7.tgz
->>>>>>> 85deede3
       eslint: 8.7.0
       tslint: 5.20.1_typescript@4.6.4
       typescript: 4.6.4
@@ -1840,17 +1820,10 @@
       - typescript
     dev: true
 
-<<<<<<< HEAD
-  file:../temp/tarballs/rushstack-heft-0.45.5.tgz:
-    resolution: {tarball: file:../temp/tarballs/rushstack-heft-0.45.5.tgz}
-    name: '@rushstack/heft'
-    version: 0.45.5
-=======
   file:../temp/tarballs/rushstack-heft-0.45.7.tgz:
     resolution: {tarball: file:../temp/tarballs/rushstack-heft-0.45.7.tgz}
     name: '@rushstack/heft'
     version: 0.45.7
->>>>>>> 85deede3
     engines: {node: '>=10.13.0'}
     hasBin: true
     dependencies:

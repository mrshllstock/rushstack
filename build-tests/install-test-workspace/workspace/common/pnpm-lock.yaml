lockfileVersion: 5.3

importers:

  typescript-newest-test:
    specifiers:
      '@rushstack/eslint-config': file:rushstack-eslint-config-2.6.0.tgz
<<<<<<< HEAD
      '@rushstack/heft': file:rushstack-heft-0.45.3.tgz
=======
      '@rushstack/heft': file:rushstack-heft-0.45.4.tgz
>>>>>>> fd89af28
      eslint: ~8.7.0
      tslint: ~5.20.1
      typescript: ~4.6.3
    devDependencies:
      '@rushstack/eslint-config': file:../temp/tarballs/rushstack-eslint-config-2.6.0.tgz_eslint@8.7.0+typescript@4.6.3
<<<<<<< HEAD
      '@rushstack/heft': file:../temp/tarballs/rushstack-heft-0.45.3.tgz
=======
      '@rushstack/heft': file:../temp/tarballs/rushstack-heft-0.45.4.tgz
>>>>>>> fd89af28
      eslint: 8.7.0
      tslint: 5.20.1_typescript@4.6.3
      typescript: 4.6.3

  typescript-v3-test:
    specifiers:
      '@rushstack/eslint-config': file:rushstack-eslint-config-2.6.0.tgz
<<<<<<< HEAD
      '@rushstack/heft': file:rushstack-heft-0.45.3.tgz
=======
      '@rushstack/heft': file:rushstack-heft-0.45.4.tgz
>>>>>>> fd89af28
      eslint: ~8.7.0
      tslint: ~5.20.1
      typescript: ~4.6.3
    devDependencies:
      '@rushstack/eslint-config': file:../temp/tarballs/rushstack-eslint-config-2.6.0.tgz_eslint@8.7.0+typescript@4.6.3
<<<<<<< HEAD
      '@rushstack/heft': file:../temp/tarballs/rushstack-heft-0.45.3.tgz
=======
      '@rushstack/heft': file:../temp/tarballs/rushstack-heft-0.45.4.tgz
>>>>>>> fd89af28
      eslint: 8.7.0
      tslint: 5.20.1_typescript@4.6.3
      typescript: 4.6.3

packages:

  /@babel/code-frame/7.12.13:
    resolution: {integrity: sha512-HV1Cm0Q3ZrpCR93tkWOYiuYIgLxZXZFVG2VgK+MBWjUqZTundupbfx2aXarXuw5Ko5aMcjtJgbSs4vUGBS5v6g==}
    dependencies:
      '@babel/highlight': 7.14.0
    dev: true

  /@babel/helper-validator-identifier/7.14.0:
    resolution: {integrity: sha512-V3ts7zMSu5lfiwWDVWzRDGIN+lnCEUdaXgtVHJgLb1rGaA6jMrtB9EmE7L18foXJIE8Un/A/h6NJfGQp/e1J4A==}
    dev: true

  /@babel/highlight/7.14.0:
    resolution: {integrity: sha512-YSCOwxvTYEIMSGaBQb5kDDsCopDdiUGsqpatp3fOlI4+2HQSkTmEVWnVuySdAC5EWCqSWWTv0ib63RjR7dTBdg==}
    dependencies:
      '@babel/helper-validator-identifier': 7.14.0
      chalk: 2.4.2
      js-tokens: 4.0.0
    dev: true

  /@eslint/eslintrc/1.0.5:
    resolution: {integrity: sha1-M/G4ONvx+SO/pRfgCDYreN278xg=}
    engines: {node: ^12.22.0 || ^14.17.0 || >=16.0.0}
    dependencies:
      ajv: 6.12.6
      debug: 4.3.3
      espree: 9.3.0
      globals: 13.10.0
      ignore: 4.0.6
      import-fresh: 3.3.0
      js-yaml: 4.1.0
      minimatch: 3.0.4
      strip-json-comments: 3.1.1
    transitivePeerDependencies:
      - supports-color
    dev: true

  /@humanwhocodes/config-array/0.9.2:
    resolution: {integrity: sha1-aL5VxzcCMAnfxf4kXVEYG7ZHaRQ=}
    engines: {node: '>=10.10.0'}
    dependencies:
      '@humanwhocodes/object-schema': 1.2.1
      debug: 4.3.3
      minimatch: 3.0.4
    transitivePeerDependencies:
      - supports-color
    dev: true

  /@humanwhocodes/object-schema/1.2.1:
    resolution: {integrity: sha1-tSBSnsIdjllFoYUd/Rwy6U45/0U=}
    dev: true

  /@microsoft/tsdoc-config/0.16.1:
    resolution: {integrity: sha512-2RqkwiD4uN6MLnHFljqBlZIXlt/SaUT6cuogU1w2ARw4nKuuppSmR0+s+NC+7kXBQykd9zzu0P4HtBpZT5zBpQ==}
    dependencies:
      '@microsoft/tsdoc': 0.14.1
      ajv: 6.12.6
      jju: 1.4.0
      resolve: 1.19.0
    dev: true

  /@microsoft/tsdoc/0.14.1:
    resolution: {integrity: sha512-6Wci+Tp3CgPt/B9B0a3J4s3yMgLNSku6w5TV6mN+61C71UqsRBv2FUibBf3tPGlNxebgPHMEUzKpb1ggE8KCKw==}
    dev: true

  /@nodelib/fs.scandir/2.1.5:
    resolution: {integrity: sha512-vq24Bq3ym5HEQm2NKCr3yXDwjc7vTsEThRDnkp2DK9p1uqLR+DHurm/NOTo0KG7HYHU7eppKZj3MyqYuMBf62g==}
    engines: {node: '>= 8'}
    dependencies:
      '@nodelib/fs.stat': 2.0.5
      run-parallel: 1.2.0
    dev: true

  /@nodelib/fs.stat/2.0.5:
    resolution: {integrity: sha512-RkhPPp2zrqDAQA/2jNhnztcPAlv64XdhIp7a7454A5ovI7Bukxgt7MX7udwAu3zg1DcpPU0rz3VV1SeaqvY4+A==}
    engines: {node: '>= 8'}
    dev: true

  /@nodelib/fs.walk/1.2.7:
    resolution: {integrity: sha512-BTIhocbPBSrRmHxOAJFtR18oLhxTtAFDAvL8hY1S3iU8k+E60W/YFs4jrixGzQjMpF4qPXxIQHcjVD9dz1C2QA==}
    engines: {node: '>= 8'}
    dependencies:
      '@nodelib/fs.scandir': 2.1.5
      fastq: 1.11.0
    dev: true

  /@types/argparse/1.0.38:
    resolution: {integrity: sha512-ebDJ9b0e702Yr7pWgB0jzm+CX4Srzz8RcXtLJDJB+BSccqMa36uyH/zUsSYao5+BD1ytv3k3rPYCq4mAE1hsXA==}
    dev: true

  /@types/json-schema/7.0.9:
    resolution: {integrity: sha512-qcUXuemtEu+E5wZSJHNxUXeCZhAfXKQ41D+duX+VYPde7xyEVZci+/oXKJL13tnRs9lR2pr4fod59GT6/X1/yQ==}
    dev: true

  /@types/node/12.20.24:
    resolution: {integrity: sha512-yxDeaQIAJlMav7fH5AQqPH1u8YIuhYJXYBzxaQ4PifsU0GDO38MSdmEDeRlIxrKbC6NbEaaEHDanWb+y30U8SQ==}
    dev: true

  /@types/tapable/1.0.6:
    resolution: {integrity: sha512-W+bw9ds02rAQaMvaLYxAbJ6cvguW/iJXNT6lTssS1ps6QdrMKttqEAMEG/b5CR8TZl3/L7/lH0ZV5nNR1LXikA==}
    dev: true

  /@typescript-eslint/eslint-plugin/5.20.0_e20e806d7f50be84027c83f3a408385a:
    resolution: {integrity: sha512-fapGzoxilCn3sBtC6NtXZX6+P/Hef7VDbyfGqTTpzYydwhlkevB+0vE0EnmHPVTVSy68GUncyJ/2PcrFBeCo5Q==}
    engines: {node: ^12.22.0 || ^14.17.0 || >=16.0.0}
    peerDependencies:
      '@typescript-eslint/parser': ^5.0.0
      eslint: ^6.0.0 || ^7.0.0 || ^8.0.0
      typescript: '*'
    peerDependenciesMeta:
      typescript:
        optional: true
    dependencies:
      '@typescript-eslint/parser': 5.20.0_eslint@8.7.0+typescript@4.6.3
      '@typescript-eslint/scope-manager': 5.20.0
      '@typescript-eslint/type-utils': 5.20.0_eslint@8.7.0+typescript@4.6.3
      '@typescript-eslint/utils': 5.20.0_eslint@8.7.0+typescript@4.6.3
      debug: 4.3.3
      eslint: 8.7.0
      functional-red-black-tree: 1.0.1
      ignore: 5.2.0
      regexpp: 3.2.0
      semver: 7.3.5
      tsutils: 3.21.0_typescript@4.6.3
      typescript: 4.6.3
    transitivePeerDependencies:
      - supports-color
    dev: true

  /@typescript-eslint/experimental-utils/5.20.0_eslint@8.7.0+typescript@4.6.3:
    resolution: {integrity: sha512-w5qtx2Wr9x13Dp/3ic9iGOGmVXK5gMwyc8rwVgZU46K9WTjPZSyPvdER9Ycy+B5lNHvoz+z2muWhUvlTpQeu+g==}
    engines: {node: ^12.22.0 || ^14.17.0 || >=16.0.0}
    peerDependencies:
      eslint: ^6.0.0 || ^7.0.0 || ^8.0.0
    dependencies:
      '@typescript-eslint/utils': 5.20.0_eslint@8.7.0+typescript@4.6.3
      eslint: 8.7.0
    transitivePeerDependencies:
      - supports-color
      - typescript
    dev: true

  /@typescript-eslint/parser/5.20.0_eslint@8.7.0+typescript@4.6.3:
    resolution: {integrity: sha512-UWKibrCZQCYvobmu3/N8TWbEeo/EPQbS41Ux1F9XqPzGuV7pfg6n50ZrFo6hryynD8qOTTfLHtHjjdQtxJ0h/w==}
    engines: {node: ^12.22.0 || ^14.17.0 || >=16.0.0}
    peerDependencies:
      eslint: ^6.0.0 || ^7.0.0 || ^8.0.0
      typescript: '*'
    peerDependenciesMeta:
      typescript:
        optional: true
    dependencies:
      '@typescript-eslint/scope-manager': 5.20.0
      '@typescript-eslint/types': 5.20.0
      '@typescript-eslint/typescript-estree': 5.20.0_typescript@4.6.3
      debug: 4.3.3
      eslint: 8.7.0
      typescript: 4.6.3
    transitivePeerDependencies:
      - supports-color
    dev: true

  /@typescript-eslint/scope-manager/5.20.0:
    resolution: {integrity: sha512-h9KtuPZ4D/JuX7rpp1iKg3zOH0WNEa+ZIXwpW/KWmEFDxlA/HSfCMhiyF1HS/drTICjIbpA6OqkAhrP/zkCStg==}
    engines: {node: ^12.22.0 || ^14.17.0 || >=16.0.0}
    dependencies:
      '@typescript-eslint/types': 5.20.0
      '@typescript-eslint/visitor-keys': 5.20.0
    dev: true

  /@typescript-eslint/type-utils/5.20.0_eslint@8.7.0+typescript@4.6.3:
    resolution: {integrity: sha512-WxNrCwYB3N/m8ceyoGCgbLmuZwupvzN0rE8NBuwnl7APgjv24ZJIjkNzoFBXPRCGzLNkoU/WfanW0exvp/+3Iw==}
    engines: {node: ^12.22.0 || ^14.17.0 || >=16.0.0}
    peerDependencies:
      eslint: '*'
      typescript: '*'
    peerDependenciesMeta:
      typescript:
        optional: true
    dependencies:
      '@typescript-eslint/utils': 5.20.0_eslint@8.7.0+typescript@4.6.3
      debug: 4.3.3
      eslint: 8.7.0
      tsutils: 3.21.0_typescript@4.6.3
      typescript: 4.6.3
    transitivePeerDependencies:
      - supports-color
    dev: true

  /@typescript-eslint/types/5.20.0:
    resolution: {integrity: sha512-+d8wprF9GyvPwtoB4CxBAR/s0rpP25XKgnOvMf/gMXYDvlUC3rPFHupdTQ/ow9vn7UDe5rX02ovGYQbv/IUCbg==}
    engines: {node: ^12.22.0 || ^14.17.0 || >=16.0.0}
    dev: true

  /@typescript-eslint/typescript-estree/5.20.0_typescript@4.6.3:
    resolution: {integrity: sha512-36xLjP/+bXusLMrT9fMMYy1KJAGgHhlER2TqpUVDYUQg4w0q/NW/sg4UGAgVwAqb8V4zYg43KMUpM8vV2lve6w==}
    engines: {node: ^12.22.0 || ^14.17.0 || >=16.0.0}
    peerDependencies:
      typescript: '*'
    peerDependenciesMeta:
      typescript:
        optional: true
    dependencies:
      '@typescript-eslint/types': 5.20.0
      '@typescript-eslint/visitor-keys': 5.20.0
      debug: 4.3.3
      globby: 11.0.4
      is-glob: 4.0.3
      semver: 7.3.5
      tsutils: 3.21.0_typescript@4.6.3
      typescript: 4.6.3
    transitivePeerDependencies:
      - supports-color
    dev: true

  /@typescript-eslint/utils/5.20.0_eslint@8.7.0+typescript@4.6.3:
    resolution: {integrity: sha512-lHONGJL1LIO12Ujyx8L8xKbwWSkoUKFSO+0wDAqGXiudWB2EO7WEUT+YZLtVbmOmSllAjLb9tpoIPwpRe5Tn6w==}
    engines: {node: ^12.22.0 || ^14.17.0 || >=16.0.0}
    peerDependencies:
      eslint: ^6.0.0 || ^7.0.0 || ^8.0.0
    dependencies:
      '@types/json-schema': 7.0.9
      '@typescript-eslint/scope-manager': 5.20.0
      '@typescript-eslint/types': 5.20.0
      '@typescript-eslint/typescript-estree': 5.20.0_typescript@4.6.3
      eslint: 8.7.0
      eslint-scope: 5.1.1
      eslint-utils: 3.0.0_eslint@8.7.0
    transitivePeerDependencies:
      - supports-color
      - typescript
    dev: true

  /@typescript-eslint/visitor-keys/5.20.0:
    resolution: {integrity: sha512-1flRpNF+0CAQkMNlTJ6L/Z5jiODG/e5+7mk6XwtPOUS3UrTz3UOiAg9jG2VtKsWI6rZQfy4C6a232QNRZTRGlg==}
    engines: {node: ^12.22.0 || ^14.17.0 || >=16.0.0}
    dependencies:
      '@typescript-eslint/types': 5.20.0
      eslint-visitor-keys: 3.2.0
    dev: true

  /acorn-jsx/5.3.1_acorn@8.7.0:
    resolution: {integrity: sha1-/IZh4Rt6wVOcR9v+oucrOvNNJns=}
    peerDependencies:
      acorn: ^6.0.0 || ^7.0.0 || ^8.0.0
    dependencies:
      acorn: 8.7.0
    dev: true

  /acorn/8.7.0:
    resolution: {integrity: sha1-kJUf3g+PCd+TVJSB5fwUFEW3kc8=}
    engines: {node: '>=0.4.0'}
    hasBin: true
    dev: true

  /ajv/6.12.6:
    resolution: {integrity: sha512-j3fVLgvTo527anyYyJOGTYJbG+vnnQYvE0m5mmkc1TK+nxAppkCLMIL0aZ4dblVCNoGShhm+kzE4ZUykBoMg4g==}
    dependencies:
      fast-deep-equal: 3.1.3
      fast-json-stable-stringify: 2.1.0
      json-schema-traverse: 0.4.1
      uri-js: 4.4.1
    dev: true

  /ansi-regex/5.0.1:
    resolution: {integrity: sha1-CCyyyJyf6GWaMRpTvWpNxTAdswQ=}
    engines: {node: '>=8'}
    dev: true

  /ansi-styles/3.2.1:
    resolution: {integrity: sha512-VT0ZI6kZRdTh8YyJw3SMbYm/u+NqfsAxEpWO0Pf9sq8/e94WxxOpPKx9FR1FlyCtOVDNOQ+8ntlqFxiRc+r5qA==}
    engines: {node: '>=4'}
    dependencies:
      color-convert: 1.9.3
    dev: true

  /ansi-styles/4.3.0:
    resolution: {integrity: sha1-7dgDYornHATIWuegkG7a00tkiTc=}
    engines: {node: '>=8'}
    dependencies:
      color-convert: 2.0.1
    dev: true

  /anymatch/3.1.2:
    resolution: {integrity: sha512-P43ePfOAIupkguHUycrc4qJ9kz8ZiuOUijaETwX7THt0Y/GNK7v0aa8rY816xWjZ7rJdA5XdMcpVFTKMq+RvWg==}
    engines: {node: '>= 8'}
    dependencies:
      normalize-path: 3.0.0
      picomatch: 2.3.0
    dev: true

  /argparse/1.0.10:
    resolution: {integrity: sha512-o5Roy6tNG4SL/FOkCAN6RzjiakZS25RLYFrcMttJqbdd8BWrnA+fGz57iN5Pb06pvBGvl5gQ0B48dJlslXvoTg==}
    dependencies:
      sprintf-js: 1.0.3
    dev: true

  /argparse/2.0.1:
    resolution: {integrity: sha512-8+9WqebbFzpX9OR+Wa6O29asIogeRMzcGtAINdpMHHyAg10f05aSFVBbcEqGf/PXw1EjAZ+q2/bEBg3DvurK3Q==}
    dev: true

  /array-includes/3.1.4:
    resolution: {integrity: sha512-ZTNSQkmWumEbiHO2GF4GmWxYVTiQyJy2XOTa15sdQSrvKn7l+180egQMqlrMOUMCyLMD7pmyQe4mMDUT6Behrw==}
    engines: {node: '>= 0.4'}
    dependencies:
      call-bind: 1.0.2
      define-properties: 1.1.3
      es-abstract: 1.19.1
      get-intrinsic: 1.1.1
      is-string: 1.0.7
    dev: true

  /array-union/2.1.0:
    resolution: {integrity: sha512-HGyxoOTYUyCM6stUe6EJgnd4EoewAI7zMdfqO+kGjnlZmBDz/cR5pf8r/cR4Wq60sL/p0IkcjUEEPwS3GFrIyw==}
    engines: {node: '>=8'}
    dev: true

  /array.prototype.flatmap/1.2.5:
    resolution: {integrity: sha512-08u6rVyi1Lj7oqWbS9nUxliETrtIROT4XGTA4D/LWGten6E3ocm7cy9SIrmNHOL5XVbVuckUp3X6Xyg8/zpvHA==}
    engines: {node: '>= 0.4'}
    dependencies:
      call-bind: 1.0.2
      define-properties: 1.1.3
      es-abstract: 1.19.1
    dev: true

  /balanced-match/1.0.2:
    resolution: {integrity: sha512-3oSeUO0TMV67hN1AmbXsK4yaqU7tjiHlbxRDZOpH0KW9+CeX4bRAaX0Anxt0tx2MrpRpWwQaPwIlISEJhYU5Pw==}
    dev: true

  /binary-extensions/2.2.0:
    resolution: {integrity: sha512-jDctJ/IVQbZoJykoeHbhXpOlNBqGNcwXJKJog42E5HDPUwQTSdjCHdihjj0DlnheQ7blbT6dHOafNAiS8ooQKA==}
    engines: {node: '>=8'}
    dev: true

  /brace-expansion/1.1.11:
    resolution: {integrity: sha512-iCuPHDFgrHX7H2vEI/5xpz07zSHB00TpugqhmYtVmMO6518mCuRMoOYFldEBl0g187ufozdaHgWKcYFb61qGiA==}
    dependencies:
      balanced-match: 1.0.2
      concat-map: 0.0.1
    dev: true

  /braces/3.0.2:
    resolution: {integrity: sha512-b8um+L1RzM3WDSzvhm6gIz1yfTbBt6YTlcEKAvsmqCZZFw46z626lVj9j1yEPW33H5H+lBQpZMP1k8l+78Ha0A==}
    engines: {node: '>=8'}
    dependencies:
      fill-range: 7.0.1
    dev: true

  /builtin-modules/1.1.1:
    resolution: {integrity: sha1-Jw8HbFpywC9bZaR9+Uxf46J4iS8=}
    engines: {node: '>=0.10.0'}
    dev: true

  /call-bind/1.0.2:
    resolution: {integrity: sha512-7O+FbCihrB5WGbFYesctwmTKae6rOiIzmz1icreWJ+0aA7LJfuqhEso2T9ncpcFtzMQtzXf2QGGueWJGTYsqrA==}
    dependencies:
      function-bind: 1.1.1
      get-intrinsic: 1.1.1
    dev: true

  /callsites/3.1.0:
    resolution: {integrity: sha1-s2MKvYlDQy9Us/BRkjjjPNffL3M=}
    engines: {node: '>=6'}
    dev: true

  /chalk/2.4.2:
    resolution: {integrity: sha512-Mti+f9lpJNcwF4tWV8/OrTTtF1gZi+f8FqlyAdouralcFWFQWF2+NgCHShjkCb+IFBLq9buZwE1xckQU4peSuQ==}
    engines: {node: '>=4'}
    dependencies:
      ansi-styles: 3.2.1
      escape-string-regexp: 1.0.5
      supports-color: 5.5.0
    dev: true

  /chalk/4.1.1:
    resolution: {integrity: sha1-yAs/qyi/Y3HmhjMl7uZ+YYt35q0=}
    engines: {node: '>=10'}
    dependencies:
      ansi-styles: 4.3.0
      supports-color: 7.2.0
    dev: true

  /chokidar/3.4.3:
    resolution: {integrity: sha512-DtM3g7juCXQxFVSNPNByEC2+NImtBuxQQvWlHunpJIS5Ocr0lG306cC7FCi7cEA0fzmybPUIl4txBIobk1gGOQ==}
    engines: {node: '>= 8.10.0'}
    dependencies:
      anymatch: 3.1.2
      braces: 3.0.2
      glob-parent: 5.1.2
      is-binary-path: 2.1.0
      is-glob: 4.0.3
      normalize-path: 3.0.0
      readdirp: 3.5.0
    optionalDependencies:
      fsevents: 2.1.3
    dev: true

  /color-convert/1.9.3:
    resolution: {integrity: sha512-QfAUtd+vFdAtFQcC8CCyYt1fYWxSqAiK2cSD6zDB8N3cpsEBAvRxp9zOGg6G/SHHJYAT88/az/IuDGALsNVbGg==}
    dependencies:
      color-name: 1.1.3
    dev: true

  /color-convert/2.0.1:
    resolution: {integrity: sha1-ctOmjVmMm9s68q0ehPIdiWq9TeM=}
    engines: {node: '>=7.0.0'}
    dependencies:
      color-name: 1.1.4
    dev: true

  /color-name/1.1.3:
    resolution: {integrity: sha1-p9BVi9icQveV3UIyj3QIMcpTvCU=}
    dev: true

  /color-name/1.1.4:
    resolution: {integrity: sha1-wqCah6y95pVD3m9j+jmVyCbFNqI=}
    dev: true

  /colors/1.2.5:
    resolution: {integrity: sha512-erNRLao/Y3Fv54qUa0LBB+//Uf3YwMUmdJinN20yMXm9zdKKqH9wt7R9IIVZ+K7ShzfpLV/Zg8+VyrBJYB4lpg==}
    engines: {node: '>=0.1.90'}
    dev: true

  /commander/2.20.3:
    resolution: {integrity: sha512-GpVkmM8vF2vQUkj2LvZmD35JxeJOLCwJ9cUkugyk2nuhbv3+mJvpLYYt+0+USMxE+oj+ey/lJEnhZw75x/OMcQ==}
    dev: true

  /concat-map/0.0.1:
    resolution: {integrity: sha1-2Klr13/Wjfd5OnMDajug1UBdR3s=}
    dev: true

  /cross-spawn/7.0.3:
    resolution: {integrity: sha1-9zqFudXUHQRVUcF34ogtSshXKKY=}
    engines: {node: '>= 8'}
    dependencies:
      path-key: 3.1.1
      shebang-command: 2.0.0
      which: 2.0.2
    dev: true

  /debug/4.3.3:
    resolution: {integrity: sha1-BCZuC3CpjURi5uKI44JZITMytmQ=}
    engines: {node: '>=6.0'}
    peerDependencies:
      supports-color: '*'
    peerDependenciesMeta:
      supports-color:
        optional: true
    dependencies:
      ms: 2.1.2
    dev: true

  /deep-is/0.1.3:
    resolution: {integrity: sha1-s2nW+128E+7PUk+RsHD+7cNXzzQ=}
    dev: true

  /define-properties/1.1.3:
    resolution: {integrity: sha512-3MqfYKj2lLzdMSf8ZIZE/V+Zuy+BgD6f164e8K2w7dgnpKArBDerGYpM46IYYcjnkdPNMjPk9A6VFB8+3SKlXQ==}
    engines: {node: '>= 0.4'}
    dependencies:
      object-keys: 1.1.1
    dev: true

  /diff/4.0.2:
    resolution: {integrity: sha512-58lmxKSA4BNyLz+HHMUzlOEpg09FV+ev6ZMe3vJihgdxzgcwZ8VoEEPmALCZG9LmqfVoNMMKpttIYTVG6uDY7A==}
    engines: {node: '>=0.3.1'}
    dev: true

  /dir-glob/3.0.1:
    resolution: {integrity: sha512-WkrWp9GR4KXfKGYzOLmTuGVi1UWFfws377n9cc55/tb6DuqyF6pcQ5AbiHEshaDpY9v6oaSr2XCDidGmMwdzIA==}
    engines: {node: '>=8'}
    dependencies:
      path-type: 4.0.0
    dev: true

  /doctrine/2.1.0:
    resolution: {integrity: sha512-35mSku4ZXK0vfCuHEDAwt55dg2jNajHZ1odvF+8SSr82EsZY4QmXfuWso8oEd8zRhVObSN18aM0CjSdoBX7zIw==}
    engines: {node: '>=0.10.0'}
    dependencies:
      esutils: 2.0.3
    dev: true

  /doctrine/3.0.0:
    resolution: {integrity: sha1-rd6+rXKmV023g2OdyHoSF3OXOWE=}
    engines: {node: '>=6.0.0'}
    dependencies:
      esutils: 2.0.3
    dev: true

  /es-abstract/1.19.1:
    resolution: {integrity: sha512-2vJ6tjA/UfqLm2MPs7jxVybLoB8i1t1Jd9R3kISld20sIxPcTbLuggQOUxeWeAvIUkduv/CfMjuh4WmiXr2v9w==}
    engines: {node: '>= 0.4'}
    dependencies:
      call-bind: 1.0.2
      es-to-primitive: 1.2.1
      function-bind: 1.1.1
      get-intrinsic: 1.1.1
      get-symbol-description: 1.0.0
      has: 1.0.3
      has-symbols: 1.0.2
      internal-slot: 1.0.3
      is-callable: 1.2.4
      is-negative-zero: 2.0.1
      is-regex: 1.1.4
      is-shared-array-buffer: 1.0.1
      is-string: 1.0.7
      is-weakref: 1.0.1
      object-inspect: 1.11.0
      object-keys: 1.1.1
      object.assign: 4.1.2
      string.prototype.trimend: 1.0.4
      string.prototype.trimstart: 1.0.4
      unbox-primitive: 1.0.1
    dev: true

  /es-to-primitive/1.2.1:
    resolution: {integrity: sha512-QCOllgZJtaUo9miYBcLChTUaHNjJF3PYs1VidD7AwiEj1kYxKeQTctLAezAOH5ZKRH0g2IgPn6KwB4IT8iRpvA==}
    engines: {node: '>= 0.4'}
    dependencies:
      is-callable: 1.2.4
      is-date-object: 1.0.4
      is-symbol: 1.0.4
    dev: true

  /escape-string-regexp/1.0.5:
    resolution: {integrity: sha1-G2HAViGQqN/2rjuyzwIAyhMLhtQ=}
    engines: {node: '>=0.8.0'}
    dev: true

  /escape-string-regexp/4.0.0:
    resolution: {integrity: sha1-FLqDpdNz49MR5a/KKc9b+tllvzQ=}
    engines: {node: '>=10'}
    dev: true

  /eslint-plugin-promise/6.0.0_eslint@8.7.0:
    resolution: {integrity: sha512-7GPezalm5Bfi/E22PnQxDWH2iW9GTvAlUNTztemeHb6c1BniSyoeTrM87JkC0wYdi6aQrZX9p2qEiAno8aTcbw==}
    engines: {node: ^12.22.0 || ^14.17.0 || >=16.0.0}
    peerDependencies:
      eslint: ^7.0.0 || ^8.0.0
    dependencies:
      eslint: 8.7.0
    dev: true

  /eslint-plugin-react/7.27.1_eslint@8.7.0:
    resolution: {integrity: sha512-meyunDjMMYeWr/4EBLTV1op3iSG3mjT/pz5gti38UzfM4OPpNc2m0t2xvKCOMU5D6FSdd34BIMFOvQbW+i8GAA==}
    engines: {node: '>=4'}
    peerDependencies:
      eslint: ^3 || ^4 || ^5 || ^6 || ^7 || ^8
    dependencies:
      array-includes: 3.1.4
      array.prototype.flatmap: 1.2.5
      doctrine: 2.1.0
      eslint: 8.7.0
      estraverse: 5.3.0
      jsx-ast-utils: 2.4.1
      minimatch: 3.0.4
      object.entries: 1.1.5
      object.fromentries: 2.0.5
      object.hasown: 1.1.0
      object.values: 1.1.5
      prop-types: 15.7.2
      resolve: 2.0.0-next.3
      semver: 6.3.0
      string.prototype.matchall: 4.0.6
    dev: true

  /eslint-plugin-tsdoc/0.2.16:
    resolution: {integrity: sha512-F/RWMnyDQuGlg82vQEFHQtGyWi7++XJKdYNn0ulIbyMOFqYIjoJOUdE6olORxgwgLkpJxsCJpJbTHgxJ/ggfXw==}
    dependencies:
      '@microsoft/tsdoc': 0.14.1
      '@microsoft/tsdoc-config': 0.16.1
    dev: true

  /eslint-scope/5.1.1:
    resolution: {integrity: sha512-2NxwbF/hZ0KpepYN0cNbo+FN6XoK7GaHlQhgx/hIZl6Va0bF45RQOOwhLIy8lQDbuCiadSLCBnH2CFYquit5bw==}
    engines: {node: '>=8.0.0'}
    dependencies:
      esrecurse: 4.3.0
      estraverse: 4.3.0
    dev: true

  /eslint-scope/7.1.0:
    resolution: {integrity: sha1-wfbqMKxYMDHyA9Zcc+cjsBKY8VM=}
    engines: {node: ^12.22.0 || ^14.17.0 || >=16.0.0}
    dependencies:
      esrecurse: 4.3.0
      estraverse: 5.3.0
    dev: true

  /eslint-utils/3.0.0_eslint@8.7.0:
    resolution: {integrity: sha512-uuQC43IGctw68pJA1RgbQS8/NP7rch6Cwd4j3ZBtgo4/8Flj4eGE7ZYSZRN3iq5pVUv6GPdW5Z1RFleo84uLDA==}
    engines: {node: ^10.0.0 || ^12.0.0 || >= 14.0.0}
    peerDependencies:
      eslint: '>=5'
    dependencies:
      eslint: 8.7.0
      eslint-visitor-keys: 2.1.0
    dev: true

  /eslint-visitor-keys/2.1.0:
    resolution: {integrity: sha512-0rSmRBzXgDzIsD6mGdJgevzgezI534Cer5L/vyMX0kHzT/jiB43jRhd9YUlMGYLQy2zprNmoT8qasCGtY+QaKw==}
    engines: {node: '>=10'}
    dev: true

  /eslint-visitor-keys/3.2.0:
    resolution: {integrity: sha512-IOzT0X126zn7ALX0dwFiUQEdsfzrm4+ISsQS8nukaJXwEyYKRSnEIIDULYg1mCtGp7UUXgfGl7BIolXREQK+XQ==}
    engines: {node: ^12.22.0 || ^14.17.0 || >=16.0.0}
    dev: true

  /eslint/8.7.0:
    resolution: {integrity: sha1-IuA2hC7lt8+HsD/iN3MWdbTTYzw=}
    engines: {node: ^12.22.0 || ^14.17.0 || >=16.0.0}
    hasBin: true
    dependencies:
      '@eslint/eslintrc': 1.0.5
      '@humanwhocodes/config-array': 0.9.2
      ajv: 6.12.6
      chalk: 4.1.1
      cross-spawn: 7.0.3
      debug: 4.3.3
      doctrine: 3.0.0
      escape-string-regexp: 4.0.0
      eslint-scope: 7.1.0
      eslint-utils: 3.0.0_eslint@8.7.0
      eslint-visitor-keys: 3.2.0
      espree: 9.3.0
      esquery: 1.4.0
      esutils: 2.0.3
      fast-deep-equal: 3.1.3
      file-entry-cache: 6.0.1
      functional-red-black-tree: 1.0.1
      glob-parent: 6.0.2
      globals: 13.10.0
      ignore: 5.2.0
      import-fresh: 3.3.0
      imurmurhash: 0.1.4
      is-glob: 4.0.3
      js-yaml: 4.1.0
      json-stable-stringify-without-jsonify: 1.0.1
      levn: 0.4.1
      lodash.merge: 4.6.2
      minimatch: 3.0.4
      natural-compare: 1.4.0
      optionator: 0.9.1
      regexpp: 3.2.0
      strip-ansi: 6.0.1
      strip-json-comments: 3.1.1
      text-table: 0.2.0
      v8-compile-cache: 2.3.0
    transitivePeerDependencies:
      - supports-color
    dev: true

  /espree/9.3.0:
    resolution: {integrity: sha1-wSQNeRg7cqrubM+lqQvJER3whag=}
    engines: {node: ^12.22.0 || ^14.17.0 || >=16.0.0}
    dependencies:
      acorn: 8.7.0
      acorn-jsx: 5.3.1_acorn@8.7.0
      eslint-visitor-keys: 3.2.0
    dev: true

  /esprima/4.0.1:
    resolution: {integrity: sha512-eGuFFw7Upda+g4p+QHvnW0RyTX/SVeJBDM/gCtMARO0cLuT2HcEKnTPvhjV6aGeqrCB/sbNop0Kszm0jsaWU4A==}
    engines: {node: '>=4'}
    hasBin: true
    dev: true

  /esquery/1.4.0:
    resolution: {integrity: sha1-IUj/w4uC6McFff7UhCWz5h8PJKU=}
    engines: {node: '>=0.10'}
    dependencies:
      estraverse: 5.3.0
    dev: true

  /esrecurse/4.3.0:
    resolution: {integrity: sha512-KmfKL3b6G+RXvP8N1vr3Tq1kL/oCFgn2NYXEtqP8/L3pKapUA4G8cFVaoF3SU323CD4XypR/ffioHmkti6/Tag==}
    engines: {node: '>=4.0'}
    dependencies:
      estraverse: 5.3.0
    dev: true

  /estraverse/4.3.0:
    resolution: {integrity: sha512-39nnKffWz8xN1BU/2c79n9nB9HDzo0niYUqx6xyqUnyoAnQyyWpOTdZEeiCch8BBu515t4wp9ZmgVfVhn9EBpw==}
    engines: {node: '>=4.0'}
    dev: true

  /estraverse/5.3.0:
    resolution: {integrity: sha512-MMdARuVEQziNTeJD8DgMqmhwR11BRQ/cBP+pLtYdSTnf3MIO8fFeiINEbX36ZdNlfU/7A9f3gUw49B3oQsvwBA==}
    engines: {node: '>=4.0'}
    dev: true

  /esutils/2.0.3:
    resolution: {integrity: sha1-dNLrTeC42hKTcRkQ1Qd1ubcQ72Q=}
    engines: {node: '>=0.10.0'}
    dev: true

  /fast-deep-equal/3.1.3:
    resolution: {integrity: sha1-On1WtVnWy8PrUSMlJE5hmmXGxSU=}
    dev: true

  /fast-glob/3.2.5:
    resolution: {integrity: sha512-2DtFcgT68wiTTiwZ2hNdJfcHNke9XOfnwmBRWXhmeKM8rF0TGwmC/Qto3S7RoZKp5cilZbxzO5iTNTQsJ+EeDg==}
    engines: {node: '>=8'}
    dependencies:
      '@nodelib/fs.stat': 2.0.5
      '@nodelib/fs.walk': 1.2.7
      glob-parent: 5.1.2
      merge2: 1.4.1
      micromatch: 4.0.4
      picomatch: 2.3.0
    dev: true

  /fast-json-stable-stringify/2.1.0:
    resolution: {integrity: sha512-lhd/wF+Lk98HZoTCtlVraHtfh5XYijIjalXck7saUtuanSDyLMxnHhSXEDJqHxD7msR8D0uCmqlkwjCV8xvwHw==}
    dev: true

  /fast-levenshtein/2.0.6:
    resolution: {integrity: sha1-PYpcZog6FqMMqGQ+hR8Zuqd5eRc=}
    dev: true

  /fastq/1.11.0:
    resolution: {integrity: sha512-7Eczs8gIPDrVzT+EksYBcupqMyxSHXXrHOLRRxU2/DicV8789MRBRR8+Hc2uWzUupOs4YS4JzBmBxjjCVBxD/g==}
    dependencies:
      reusify: 1.0.4
    dev: true

  /file-entry-cache/6.0.1:
    resolution: {integrity: sha1-IRst2WWcsDlLBz5zI6w8kz1SICc=}
    engines: {node: ^10.12.0 || >=12.0.0}
    dependencies:
      flat-cache: 3.0.4
    dev: true

  /fill-range/7.0.1:
    resolution: {integrity: sha512-qOo9F+dMUmC2Lcb4BbVvnKJxTPjCm+RRpe4gDuGrzkL7mEVl/djYSu2OdQ2Pa302N4oqkSg9ir6jaLWJ2USVpQ==}
    engines: {node: '>=8'}
    dependencies:
      to-regex-range: 5.0.1
    dev: true

  /flat-cache/3.0.4:
    resolution: {integrity: sha1-YbAzgwKy/p+Vfcwy/CqH8cMEixE=}
    engines: {node: ^10.12.0 || >=12.0.0}
    dependencies:
      flatted: 3.2.1
      rimraf: 3.0.2
    dev: true

  /flatted/3.2.1:
    resolution: {integrity: sha1-u+8IDZX8pnCTYscwRKFjT3xufQU=}
    dev: true

  /fs-extra/7.0.1:
    resolution: {integrity: sha512-YJDaCJZEnBmcbw13fvdAM9AwNOJwOzrE4pqMqBq5nFiEqXUqHwlK4B+3pUw6JNvfSPtX05xFHtYy/1ni01eGCw==}
    engines: {node: '>=6 <7 || >=8'}
    dependencies:
      graceful-fs: 4.2.6
      jsonfile: 4.0.0
      universalify: 0.1.2
    dev: true

  /fs.realpath/1.0.0:
    resolution: {integrity: sha512-OO0pH2lK6a0hZnAdau5ItzHPI6pUlvI7jMVnxUQRtw4owF2wk8lOSabtGDCTP4Ggrg2MbGnWO9X8K1t4+fGMDw==}
    dev: true

  /fsevents/2.1.3:
    resolution: {integrity: sha512-Auw9a4AxqWpa9GUfj370BMPzzyncfBABW8Mab7BGWBYDj4Isgq+cDKtx0i6u9jcX9pQDnswsaaOTgTmA5pEjuQ==}
    engines: {node: ^8.16.0 || ^10.6.0 || >=11.0.0}
    os: [darwin]
    deprecated: '"Please update to latest v2.3 or v2.2"'
    requiresBuild: true
    dev: true
    optional: true

  /function-bind/1.1.1:
    resolution: {integrity: sha512-yIovAzMX49sF8Yl58fSCWJ5svSLuaibPxXQJFLmBObTuCr0Mf1KiPopGM9NiFjiYBCbfaa2Fh6breQ6ANVTI0A==}
    dev: true

  /functional-red-black-tree/1.0.1:
    resolution: {integrity: sha1-GwqzvVU7Kg1jmdKcDj6gslIHgyc=}
    dev: true

  /get-intrinsic/1.1.1:
    resolution: {integrity: sha512-kWZrnVM42QCiEA2Ig1bG8zjoIMOgxWwYCEeNdwY6Tv/cOSeGpcoX4pXHfKUxNKVoArnrEr2e9srnAxxGIraS9Q==}
    dependencies:
      function-bind: 1.1.1
      has: 1.0.3
      has-symbols: 1.0.2
    dev: true

  /get-symbol-description/1.0.0:
    resolution: {integrity: sha512-2EmdH1YvIQiZpltCNgkuiUnyukzxM/R6NDJX31Ke3BG1Nq5b0S2PhX59UKi9vZpPDQVdqn+1IcaAwnzTT5vCjw==}
    engines: {node: '>= 0.4'}
    dependencies:
      call-bind: 1.0.2
      get-intrinsic: 1.1.1
    dev: true

  /glob-escape/0.0.2:
    resolution: {integrity: sha512-L/cXYz8x7qer1HAyUQ+mbjcUsJVdpRxpAf7CwqHoNBs9vTpABlGfNN4tzkDxt+u3Z7ZncVyKlCNPtzb0R/7WbA==}
    engines: {node: '>= 0.10'}
    dev: true

  /glob-parent/5.1.2:
    resolution: {integrity: sha512-AOIgSQCepiJYwP3ARnGx+5VnTu2HBYdzbGP45eLw1vr3zB3vZLeyed1sC9hnbcOc9/SrMyM5RPQrkGz4aS9Zow==}
    engines: {node: '>= 6'}
    dependencies:
      is-glob: 4.0.3
    dev: true

  /glob-parent/6.0.2:
    resolution: {integrity: sha1-bSN9mQg5UMeSkPJMdkKj3poo+eM=}
    engines: {node: '>=10.13.0'}
    dependencies:
      is-glob: 4.0.3
    dev: true

  /glob/7.0.6:
    resolution: {integrity: sha512-f8c0rE8JiCxpa52kWPAOa3ZaYEnzofDzCQLCn3Vdk0Z5OVLq3BsRFJI4S4ykpeVW6QMGBUkMeUpoEgWnMTnw5Q==}
    dependencies:
      fs.realpath: 1.0.0
      inflight: 1.0.6
      inherits: 2.0.4
      minimatch: 3.0.4
      once: 1.4.0
      path-is-absolute: 1.0.1
    dev: true

  /glob/7.1.7:
    resolution: {integrity: sha512-OvD9ENzPLbegENnYP5UUfJIirTg4+XwMWGaQfQTY0JenxNvvIKP3U3/tAQSPIu/lHxXYSZmpXlUHeqAIdKzBLQ==}
    dependencies:
      fs.realpath: 1.0.0
      inflight: 1.0.6
      inherits: 2.0.4
      minimatch: 3.0.4
      once: 1.4.0
      path-is-absolute: 1.0.1
    dev: true

  /globals/13.10.0:
    resolution: {integrity: sha1-YLpWw6wsqEXPv0+uynJ62d0gRnY=}
    engines: {node: '>=8'}
    dependencies:
      type-fest: 0.20.2
    dev: true

  /globby/11.0.4:
    resolution: {integrity: sha512-9O4MVG9ioZJ08ffbcyVYyLOJLk5JQ688pJ4eMGLpdWLHq/Wr1D9BlriLQyL0E+jbkuePVZXYFj47QM/v093wHg==}
    engines: {node: '>=10'}
    dependencies:
      array-union: 2.1.0
      dir-glob: 3.0.1
      fast-glob: 3.2.5
      ignore: 5.2.0
      merge2: 1.4.1
      slash: 3.0.0
    dev: true

  /graceful-fs/4.2.6:
    resolution: {integrity: sha512-nTnJ528pbqxYanhpDYsi4Rd8MAeaBA67+RZ10CM1m3bTAVFEDcd5AuA4a6W5YkGZ1iNXHzZz8T6TBKLeBuNriQ==}
    dev: true

  /has-bigints/1.0.1:
    resolution: {integrity: sha512-LSBS2LjbNBTf6287JEbEzvJgftkF5qFkmCo9hDRpAzKhUOlJ+hx8dd4USs00SgsUNwc4617J9ki5YtEClM2ffA==}
    dev: true

  /has-flag/3.0.0:
    resolution: {integrity: sha1-tdRU3CGZriJWmfNGfloH87lVuv0=}
    engines: {node: '>=4'}
    dev: true

  /has-flag/4.0.0:
    resolution: {integrity: sha1-lEdx/ZyByBJlxNaUGGDaBrtZR5s=}
    engines: {node: '>=8'}
    dev: true

  /has-symbols/1.0.2:
    resolution: {integrity: sha512-chXa79rL/UC2KlX17jo3vRGz0azaWEx5tGqZg5pO3NUyEJVB17dMruQlzCCOfUvElghKcm5194+BCRvi2Rv/Gw==}
    engines: {node: '>= 0.4'}
    dev: true

  /has-tostringtag/1.0.0:
    resolution: {integrity: sha512-kFjcSNhnlGV1kyoGk7OXKSawH5JOb/LzUc5w9B02hOTO0dfFRjbHQKvg1d6cf3HbeUmtU9VbbV3qzZ2Teh97WQ==}
    engines: {node: '>= 0.4'}
    dependencies:
      has-symbols: 1.0.2
    dev: true

  /has/1.0.3:
    resolution: {integrity: sha512-f2dvO0VU6Oej7RkWJGrehjbzMAjFp5/VKPp5tTpWIV4JHHZK1/BxbFRtf/siA2SWTe09caDmVtYYzWEIbBS4zw==}
    engines: {node: '>= 0.4.0'}
    dependencies:
      function-bind: 1.1.1
    dev: true

  /ignore/4.0.6:
    resolution: {integrity: sha512-cyFDKrqc/YdcWFniJhzI42+AzS+gNwmUzOSFcRCQYwySuBBBy/KjuxWLZ/FHEH6Moq1NizMOBWyTcv8O4OZIMg==}
    engines: {node: '>= 4'}
    dev: true

  /ignore/5.2.0:
    resolution: {integrity: sha1-bTusj6f+DUXZ+b57rC/CeVd+NFo=}
    engines: {node: '>= 4'}
    dev: true

  /import-fresh/3.3.0:
    resolution: {integrity: sha1-NxYsJfy566oublPVtNiM4X2eDCs=}
    engines: {node: '>=6'}
    dependencies:
      parent-module: 1.0.1
      resolve-from: 4.0.0
    dev: true

  /import-lazy/4.0.0:
    resolution: {integrity: sha512-rKtvo6a868b5Hu3heneU+L4yEQ4jYKLtjpnPeUdK7h0yzXGmyBTypknlkCvHFBqfX9YlorEiMM6Dnq/5atfHkw==}
    engines: {node: '>=8'}
    dev: true

  /imurmurhash/0.1.4:
    resolution: {integrity: sha1-khi5srkoojixPcT7a21XbyMUU+o=}
    engines: {node: '>=0.8.19'}
    dev: true

  /inflight/1.0.6:
    resolution: {integrity: sha512-k92I/b08q4wvFscXCLvqfsHCrjrF7yiXsQuIVvVE7N82W3+aqpzuUdBbfhWcy/FZR3/4IgflMgKLOsvPDrGCJA==}
    dependencies:
      once: 1.4.0
      wrappy: 1.0.2
    dev: true

  /inherits/2.0.4:
    resolution: {integrity: sha512-k/vGaX4/Yla3WzyMCvTQOXYeIHvqOKtnqBduzTHpzpQZzAskKMhZ2K+EnBiSM9zGSoIFeMpXKxa4dYeZIQqewQ==}
    dev: true

  /internal-slot/1.0.3:
    resolution: {integrity: sha512-O0DB1JC/sPyZl7cIo78n5dR7eUSwwpYPiXRhTzNxZVAMUuB8vlnRFyLxdrVToks6XPLVnFfbzaVd5WLjhgg+vA==}
    engines: {node: '>= 0.4'}
    dependencies:
      get-intrinsic: 1.1.1
      has: 1.0.3
      side-channel: 1.0.4
    dev: true

  /is-bigint/1.0.2:
    resolution: {integrity: sha512-0JV5+SOCQkIdzjBK9buARcV804Ddu7A0Qet6sHi3FimE9ne6m4BGQZfRn+NZiXbBk4F4XmHfDZIipLj9pX8dSA==}
    dev: true

  /is-binary-path/2.1.0:
    resolution: {integrity: sha512-ZMERYes6pDydyuGidse7OsHxtbI7WVeUEozgR/g7rd0xUimYNlvZRE/K2MgZTjWy725IfelLeVcEM97mmtRGXw==}
    engines: {node: '>=8'}
    dependencies:
      binary-extensions: 2.2.0
    dev: true

  /is-boolean-object/1.1.1:
    resolution: {integrity: sha512-bXdQWkECBUIAcCkeH1unwJLIpZYaa5VvuygSyS/c2lf719mTKZDU5UdDRlpd01UjADgmW8RfqaP+mRaVPdr/Ng==}
    engines: {node: '>= 0.4'}
    dependencies:
      call-bind: 1.0.2
    dev: true

  /is-callable/1.2.4:
    resolution: {integrity: sha512-nsuwtxZfMX67Oryl9LCQ+upnC0Z0BgpwntpS89m1H/TLF0zNfzfLMV/9Wa/6MZsj0acpEjAO0KF1xT6ZdLl95w==}
    engines: {node: '>= 0.4'}
    dev: true

  /is-core-module/2.4.0:
    resolution: {integrity: sha512-6A2fkfq1rfeQZjxrZJGerpLCTHRNEBiSgnu0+obeJpEPZRUooHgsizvzv0ZjJwOz3iWIHdJtVWJ/tmPr3D21/A==}
    dependencies:
      has: 1.0.3
    dev: true

  /is-date-object/1.0.4:
    resolution: {integrity: sha512-/b4ZVsG7Z5XVtIxs/h9W8nvfLgSAyKYdtGWQLbqy6jA1icmgjf8WCoTKgeS4wy5tYaPePouzFMANbnj94c2Z+A==}
    engines: {node: '>= 0.4'}
    dev: true

  /is-extglob/2.1.1:
    resolution: {integrity: sha1-qIwCU1eR8C7TfHahueqXc8gz+MI=}
    engines: {node: '>=0.10.0'}
    dev: true

  /is-glob/4.0.3:
    resolution: {integrity: sha512-xelSayHH36ZgE7ZWhli7pW34hNbNl8Ojv5KVmkJD4hBdD3th8Tfk9vYasLM+mXWOZhFkgZfxhLSnrwRr4elSSg==}
    engines: {node: '>=0.10.0'}
    dependencies:
      is-extglob: 2.1.1
    dev: true

  /is-negative-zero/2.0.1:
    resolution: {integrity: sha512-2z6JzQvZRa9A2Y7xC6dQQm4FSTSTNWjKIYYTt4246eMTJmIo0Q+ZyOsU66X8lxK1AbB92dFeglPLrhwpeRKO6w==}
    engines: {node: '>= 0.4'}
    dev: true

  /is-number-object/1.0.5:
    resolution: {integrity: sha512-RU0lI/n95pMoUKu9v1BZP5MBcZuNSVJkMkAG2dJqC4z2GlkGUNeH68SuHuBKBD/XFe+LHZ+f9BKkLET60Niedw==}
    engines: {node: '>= 0.4'}
    dev: true

  /is-number/7.0.0:
    resolution: {integrity: sha512-41Cifkg6e8TylSpdtTpeLVMqvSBEVzTttHvERD741+pnZ8ANv0004MRL43QKPDlK9cGvNp6NZWZUBlbGXYxxng==}
    engines: {node: '>=0.12.0'}
    dev: true

  /is-regex/1.1.4:
    resolution: {integrity: sha512-kvRdxDsxZjhzUX07ZnLydzS1TU/TJlTUHHY4YLL87e37oUA49DfkLqgy+VjFocowy29cKvcSiu+kIv728jTTVg==}
    engines: {node: '>= 0.4'}
    dependencies:
      call-bind: 1.0.2
      has-tostringtag: 1.0.0
    dev: true

  /is-shared-array-buffer/1.0.1:
    resolution: {integrity: sha512-IU0NmyknYZN0rChcKhRO1X8LYz5Isj/Fsqh8NJOSf+N/hCOTwy29F32Ik7a+QszE63IdvmwdTPDd6cZ5pg4cwA==}
    dev: true

  /is-string/1.0.7:
    resolution: {integrity: sha512-tE2UXzivje6ofPW7l23cjDOMa09gb7xlAqG6jG5ej6uPV32TlWP3NKPigtaGeHNu9fohccRYvIiZMfOOnOYUtg==}
    engines: {node: '>= 0.4'}
    dependencies:
      has-tostringtag: 1.0.0
    dev: true

  /is-symbol/1.0.4:
    resolution: {integrity: sha512-C/CPBqKWnvdcxqIARxyOh4v1UUEOCHpgDa0WYgpKDFMszcrPcffg5uhwSgPCLD2WWxmq6isisz87tzT01tuGhg==}
    engines: {node: '>= 0.4'}
    dependencies:
      has-symbols: 1.0.2
    dev: true

  /is-weakref/1.0.1:
    resolution: {integrity: sha512-b2jKc2pQZjaeFYWEf7ScFj+Be1I+PXmlu572Q8coTXZ+LD/QQZ7ShPMst8h16riVgyXTQwUsFEl74mDvc/3MHQ==}
    dependencies:
      call-bind: 1.0.2
    dev: true

  /isexe/2.0.0:
    resolution: {integrity: sha1-6PvzdNxVb/iUehDcsFctYz8s+hA=}
    dev: true

  /jju/1.4.0:
    resolution: {integrity: sha512-8wb9Yw966OSxApiCt0K3yNJL8pnNeIv+OEq2YMidz4FKP6nonSRoOXc80iXY4JaN2FC11B9qsNmDsm+ZOfMROA==}
    dev: true

  /js-tokens/4.0.0:
    resolution: {integrity: sha512-RdJUflcE3cUzKiMqQgsCu06FPu9UdIJO0beYbPhHN4k6apgJtifcoCtT9bcxOpYBtpD2kCM6Sbzg4CausW/PKQ==}
    dev: true

  /js-yaml/3.14.1:
    resolution: {integrity: sha512-okMH7OXXJ7YrN9Ok3/SXrnu4iX9yOk+25nqX4imS2npuvTYDmo/QEZoqwZkYaIDk3jVvBOTOIEgEhaLOynBS9g==}
    hasBin: true
    dependencies:
      argparse: 1.0.10
      esprima: 4.0.1
    dev: true

  /js-yaml/4.1.0:
    resolution: {integrity: sha1-wftl+PUBeQHN0slRhkuhhFihBgI=}
    hasBin: true
    dependencies:
      argparse: 2.0.1
    dev: true

  /json-schema-traverse/0.4.1:
    resolution: {integrity: sha512-xbbCH5dCYU5T8LcEhhuh7HJ88HXuW3qsI3Y0zOZFKfZEHcpWiHU/Jxzk629Brsab/mMiHQti9wMP+845RPe3Vg==}
    dev: true

  /json-stable-stringify-without-jsonify/1.0.1:
    resolution: {integrity: sha1-nbe1lJatPzz+8wp1FC0tkwrXJlE=}
    dev: true

  /jsonfile/4.0.0:
    resolution: {integrity: sha512-m6F1R3z8jjlf2imQHS2Qez5sjKWQzbuuhuJ/FKYFRZvPE3PuHcSMVZzfsLhGVOkfd20obL5SWEBew5ShlquNxg==}
    optionalDependencies:
      graceful-fs: 4.2.6
    dev: true

  /jsonpath-plus/4.0.0:
    resolution: {integrity: sha512-e0Jtg4KAzDJKKwzbLaUtinCn0RZseWBVRTRGihSpvFlM3wTR7ExSp+PTdeTsDrLNJUe7L7JYJe8mblHX5SCT6A==}
    engines: {node: '>=10.0'}
    dev: true

  /jsx-ast-utils/2.4.1:
    resolution: {integrity: sha512-z1xSldJ6imESSzOjd3NNkieVJKRlKYSOtMG8SFyCj2FIrvSaSuli/WjpBkEzCBoR9bYYYFgqJw61Xhu7Lcgk+w==}
    engines: {node: '>=4.0'}
    dependencies:
      array-includes: 3.1.4
      object.assign: 4.1.2
    dev: true

  /levn/0.4.1:
    resolution: {integrity: sha1-rkViwAdHO5MqYgDUAyaN0v/8at4=}
    engines: {node: '>= 0.8.0'}
    dependencies:
      prelude-ls: 1.2.1
      type-check: 0.4.0
    dev: true

  /lodash.get/4.4.2:
    resolution: {integrity: sha512-z+Uw/vLuy6gQe8cfaFWD7p0wVv8fJl3mbzXh33RS+0oW2wvUqiRXiQ69gLWSLpgB5/6sU+r6BlQR0MBILadqTQ==}
    dev: true

  /lodash.isequal/4.5.0:
    resolution: {integrity: sha512-pDo3lu8Jhfjqls6GkMgpahsF9kCyayhgykjyLMNFTKWrpVdAQtYyB4muAMWozBB4ig/dtWAmsMxLEI8wuz+DYQ==}
    dev: true

  /lodash.merge/4.6.2:
    resolution: {integrity: sha1-VYqlO0O2YeGSWgr9+japoQhf5Xo=}
    dev: true

  /loose-envify/1.4.0:
    resolution: {integrity: sha512-lyuxPGr/Wfhrlem2CL/UcnUc1zcqKAImBDzukY7Y5F/yQiNdko6+fRLevlw1HgMySw7f611UIY408EtxRSoK3Q==}
    hasBin: true
    dependencies:
      js-tokens: 4.0.0
    dev: true

  /lru-cache/6.0.0:
    resolution: {integrity: sha512-Jo6dJ04CmSjuznwJSS3pUeWmd/H0ffTlkXXgwZi+eq1UCmqQwCh+eLsYOYCwY991i2Fah4h1BEMCx4qThGbsiA==}
    engines: {node: '>=10'}
    dependencies:
      yallist: 4.0.0
    dev: true

  /merge2/1.4.1:
    resolution: {integrity: sha512-8q7VEgMJW4J8tcfVPy8g09NcQwZdbwFEqhe/WZkoIzjn/3TGDwtOCYtXGxA3O8tPzpczCCDgv+P2P5y00ZJOOg==}
    engines: {node: '>= 8'}
    dev: true

  /micromatch/4.0.4:
    resolution: {integrity: sha512-pRmzw/XUcwXGpD9aI9q/0XOwLNygjETJ8y0ao0wdqprrzDa4YnxLcz7fQRZr8voh8V10kGhABbNcHVk5wHgWwg==}
    engines: {node: '>=8.6'}
    dependencies:
      braces: 3.0.2
      picomatch: 2.3.0
    dev: true

  /minimatch/3.0.4:
    resolution: {integrity: sha512-yJHVQEhyqPLUTgt9B83PXu6W3rx4MvvHvSUvToogpwoGDOUQ+yDrR0HRot+yOCdCO7u4hX3pWft6kWBBcqh0UA==}
    dependencies:
      brace-expansion: 1.1.11
    dev: true

  /minimist/1.2.5:
    resolution: {integrity: sha512-FM9nNUYrRBAELZQT3xeZQ7fmMOBg6nWNmJKTcgsJeaLstP/UODVpGsr5OhXhhXg6f+qtJ8uiZ+PUxkDWcgIXLw==}
    dev: true

  /mkdirp/0.5.5:
    resolution: {integrity: sha512-NKmAlESf6jMGym1++R0Ra7wvhV+wFW63FaSOFPwRahvea0gMUcGUhVeAg/0BC0wiv9ih5NYPB1Wn1UEI1/L+xQ==}
    hasBin: true
    dependencies:
      minimist: 1.2.5
    dev: true

  /ms/2.1.2:
    resolution: {integrity: sha1-0J0fNXtEP0kzgqjrPM0YOHKuYAk=}
    dev: true

  /natural-compare/1.4.0:
    resolution: {integrity: sha1-Sr6/7tdUHywnrPspvbvRXI1bpPc=}
    dev: true

  /normalize-path/3.0.0:
    resolution: {integrity: sha512-6eZs5Ls3WtCisHWp9S2GUy8dqkpGi4BVSz3GaqiE6ezub0512ESztXUwUB6C6IKbQkY2Pnb/mD4WYojCRwcwLA==}
    engines: {node: '>=0.10.0'}
    dev: true

  /object-assign/4.1.1:
    resolution: {integrity: sha512-rJgTQnkUnH1sFw8yT6VSU3zD3sWmu6sZhIseY8VX+GRu3P6F7Fu+JNDoXfklElbLJSnc3FUQHVe4cU5hj+BcUg==}
    engines: {node: '>=0.10.0'}
    dev: true

  /object-inspect/1.11.0:
    resolution: {integrity: sha512-jp7ikS6Sd3GxQfZJPyH3cjcbJF6GZPClgdV+EFygjFLQ5FmW/dRUnTd9PQ9k0JhoNDabWFbpF1yCdSWCC6gexg==}
    dev: true

  /object-keys/1.1.1:
    resolution: {integrity: sha512-NuAESUOUMrlIXOfHKzD6bpPu3tYt3xvjNdRIQ+FeT0lNb4K8WR70CaDxhuNguS2XG+GjkyMwOzsN5ZktImfhLA==}
    engines: {node: '>= 0.4'}
    dev: true

  /object.assign/4.1.2:
    resolution: {integrity: sha512-ixT2L5THXsApyiUPYKmW+2EHpXXe5Ii3M+f4e+aJFAHao5amFRW6J0OO6c/LU8Be47utCx2GL89hxGB6XSmKuQ==}
    engines: {node: '>= 0.4'}
    dependencies:
      call-bind: 1.0.2
      define-properties: 1.1.3
      has-symbols: 1.0.2
      object-keys: 1.1.1
    dev: true

  /object.entries/1.1.5:
    resolution: {integrity: sha512-TyxmjUoZggd4OrrU1W66FMDG6CuqJxsFvymeyXI51+vQLN67zYfZseptRge703kKQdo4uccgAKebXFcRCzk4+g==}
    engines: {node: '>= 0.4'}
    dependencies:
      call-bind: 1.0.2
      define-properties: 1.1.3
      es-abstract: 1.19.1
    dev: true

  /object.fromentries/2.0.5:
    resolution: {integrity: sha512-CAyG5mWQRRiBU57Re4FKoTBjXfDoNwdFVH2Y1tS9PqCsfUTymAohOkEMSG3aRNKmv4lV3O7p1et7c187q6bynw==}
    engines: {node: '>= 0.4'}
    dependencies:
      call-bind: 1.0.2
      define-properties: 1.1.3
      es-abstract: 1.19.1
    dev: true

  /object.hasown/1.1.0:
    resolution: {integrity: sha512-MhjYRfj3GBlhSkDHo6QmvgjRLXQ2zndabdf3nX0yTyZK9rPfxb6uRpAac8HXNLy1GpqWtZ81Qh4v3uOls2sRAg==}
    dependencies:
      define-properties: 1.1.3
      es-abstract: 1.19.1
    dev: true

  /object.values/1.1.5:
    resolution: {integrity: sha512-QUZRW0ilQ3PnPpbNtgdNV1PDbEqLIiSFB3l+EnGtBQ/8SUTLj1PZwtQHABZtLgwpJZTSZhuGLOGk57Drx2IvYg==}
    engines: {node: '>= 0.4'}
    dependencies:
      call-bind: 1.0.2
      define-properties: 1.1.3
      es-abstract: 1.19.1
    dev: true

  /once/1.4.0:
    resolution: {integrity: sha512-lNaJgI+2Q5URQBkccEKHTQOPaXdUxnZZElQTZY0MFUAuaEqe1E+Nyvgdz/aIyNi6Z9MzO5dv1H8n58/GELp3+w==}
    dependencies:
      wrappy: 1.0.2
    dev: true

  /optionator/0.9.1:
    resolution: {integrity: sha1-TyNqY3Pa4FZqbUPhMmZ09QwpFJk=}
    engines: {node: '>= 0.8.0'}
    dependencies:
      deep-is: 0.1.3
      fast-levenshtein: 2.0.6
      levn: 0.4.1
      prelude-ls: 1.2.1
      type-check: 0.4.0
      word-wrap: 1.2.3
    dev: true

  /parent-module/1.0.1:
    resolution: {integrity: sha1-aR0nCeeMefrjoVZiJFLQB2LKqqI=}
    engines: {node: '>=6'}
    dependencies:
      callsites: 3.1.0
    dev: true

  /path-is-absolute/1.0.1:
    resolution: {integrity: sha512-AVbw3UJ2e9bq64vSaS9Am0fje1Pa8pbGqTTsmXfaIiMpnr5DlDhfJOuLj9Sf95ZPVDAUerDfEk88MPmPe7UCQg==}
    engines: {node: '>=0.10.0'}
    dev: true

  /path-key/3.1.1:
    resolution: {integrity: sha1-WB9q3mWMu6ZaDTOA3ndTKVBU83U=}
    engines: {node: '>=8'}
    dev: true

  /path-parse/1.0.7:
    resolution: {integrity: sha512-LDJzPVEEEPR+y48z93A0Ed0yXb8pAByGWo/k5YYdYgpY2/2EsOsksJrq7lOHxryrVOn1ejG6oAp8ahvOIQD8sw==}
    dev: true

  /path-type/4.0.0:
    resolution: {integrity: sha512-gDKb8aZMDeD/tZWs9P6+q0J9Mwkdl6xMV8TjnGP3qJVJ06bdMgkbBlLU8IdfOsIsFz2BW1rNVT3XuNEl8zPAvw==}
    engines: {node: '>=8'}
    dev: true

  /picomatch/2.3.0:
    resolution: {integrity: sha512-lY1Q/PiJGC2zOv/z391WOTD+Z02bCgsFfvxoXXf6h7kv9o+WmsmzYqrAwY63sNgOxE4xEdq0WyUnXfKeBrSvYw==}
    engines: {node: '>=8.6'}
    dev: true

  /prelude-ls/1.2.1:
    resolution: {integrity: sha1-3rxkidem5rDnYRiIzsiAM30xY5Y=}
    engines: {node: '>= 0.8.0'}
    dev: true

  /prettier/2.3.1:
    resolution: {integrity: sha512-p+vNbgpLjif/+D+DwAZAbndtRrR0md0MwfmOVN9N+2RgyACMT+7tfaRnT+WDPkqnuVwleyuBIG2XBxKDme3hPA==}
    engines: {node: '>=10.13.0'}
    hasBin: true
    dev: true

  /prop-types/15.7.2:
    resolution: {integrity: sha512-8QQikdH7//R2vurIJSutZ1smHYTcLpRWEOlHnzcWHmBYrOGUysKwSsrC89BCiFj3CbrfJ/nXFdJepOVrY1GCHQ==}
    dependencies:
      loose-envify: 1.4.0
      object-assign: 4.1.1
      react-is: 16.13.1
    dev: true

  /punycode/2.1.1:
    resolution: {integrity: sha512-XRsRjdf+j5ml+y/6GKHPZbrF/8p2Yga0JPtdqTIY2Xe5ohJPD9saDJJLPvp9+NSBprVvevdXZybnj2cv8OEd0A==}
    engines: {node: '>=6'}
    dev: true

  /queue-microtask/1.2.3:
    resolution: {integrity: sha512-NuaNSa6flKT5JaSYQzJok04JzTL1CA6aGhv5rfLW3PgqA+M2ChpZQnAC8h8i4ZFkBS8X5RqkDBHA7r4hej3K9A==}
    dev: true

  /react-is/16.13.1:
    resolution: {integrity: sha512-24e6ynE2H+OKt4kqsOvNd8kBpV65zoxbA4BVsEOB3ARVWQki/DHzaUoC5KuON/BiccDaCCTZBuOcfZs70kR8bQ==}
    dev: true

  /readdirp/3.5.0:
    resolution: {integrity: sha512-cMhu7c/8rdhkHXWsY+osBhfSy0JikwpHK/5+imo+LpeasTF8ouErHrlYkwT0++njiyuDvc7OFY5T3ukvZ8qmFQ==}
    engines: {node: '>=8.10.0'}
    dependencies:
      picomatch: 2.3.0
    dev: true

  /regexp.prototype.flags/1.3.1:
    resolution: {integrity: sha512-JiBdRBq91WlY7uRJ0ds7R+dU02i6LKi8r3BuQhNXn+kmeLN+EfHhfjqMRis1zJxnlu88hq/4dx0P2OP3APRTOA==}
    engines: {node: '>= 0.4'}
    dependencies:
      call-bind: 1.0.2
      define-properties: 1.1.3
    dev: true

  /regexpp/3.2.0:
    resolution: {integrity: sha512-pq2bWo9mVD43nbts2wGv17XLiNLya+GklZ8kaDLV2Z08gDCsGpnKn9BFMepvWuHCbyVvY7J5o5+BVvoQbmlJLg==}
    engines: {node: '>=8'}
    dev: true

  /resolve-from/4.0.0:
    resolution: {integrity: sha1-SrzYUq0y3Xuqv+m0DgCjbbXzkuY=}
    engines: {node: '>=4'}
    dev: true

  /resolve/1.17.0:
    resolution: {integrity: sha512-ic+7JYiV8Vi2yzQGFWOkiZD5Z9z7O2Zhm9XMaTxdJExKasieFCr+yXZ/WmXsckHiKl12ar0y6XiXDx3m4RHn1w==}
    dependencies:
      path-parse: 1.0.7
    dev: true

  /resolve/1.19.0:
    resolution: {integrity: sha512-rArEXAgsBG4UgRGcynxWIWKFvh/XZCcS8UJdHhwy91zwAvCZIbcs+vAbflgBnNjYMs/i/i+/Ux6IZhML1yPvxg==}
    dependencies:
      is-core-module: 2.4.0
      path-parse: 1.0.7
    dev: true

  /resolve/1.20.0:
    resolution: {integrity: sha512-wENBPt4ySzg4ybFQW2TT1zMQucPK95HSh/nq2CFTZVOGut2+pQvSsgtda4d26YrYcr067wjbmzOG8byDPBX63A==}
    dependencies:
      is-core-module: 2.4.0
      path-parse: 1.0.7
    dev: true

  /resolve/2.0.0-next.3:
    resolution: {integrity: sha512-W8LucSynKUIDu9ylraa7ueVZ7hc0uAgJBxVsQSKOXOyle8a93qXhcz+XAXZ8bIq2d6i4Ehddn6Evt+0/UwKk6Q==}
    dependencies:
      is-core-module: 2.4.0
      path-parse: 1.0.7
    dev: true

  /reusify/1.0.4:
    resolution: {integrity: sha512-U9nH88a3fc/ekCF1l0/UP1IosiuIjyTh7hBvXVMHYgVcfGvt897Xguj2UOLDeI5BG2m7/uwyaLVT6fbtCwTyzw==}
    engines: {iojs: '>=1.0.0', node: '>=0.10.0'}
    dev: true

  /rimraf/3.0.2:
    resolution: {integrity: sha1-8aVAK6YiCtUswSgrrBrjqkn9Bho=}
    hasBin: true
    dependencies:
      glob: 7.1.7
    dev: true

  /run-parallel/1.2.0:
    resolution: {integrity: sha512-5l4VyZR86LZ/lDxZTR6jqL8AFE2S0IFLMP26AbjsLVADxHdhB/c0GUsH+y39UfCi3dzz8OlQuPmnaJOMoDHQBA==}
    dependencies:
      queue-microtask: 1.2.3
    dev: true

  /semver/5.7.1:
    resolution: {integrity: sha512-sauaDf/PZdVgrLTNYHRtpXa1iRiKcaebiKQ1BJdpQlWH2lCvexQdX55snPFyK7QzpudqbCI0qXFfOasHdyNDGQ==}
    hasBin: true
    dev: true

  /semver/6.3.0:
    resolution: {integrity: sha512-b39TBaTSfV6yBrapU89p5fKekE2m/NwnDocOVruQFS1/veMgdzuPcnOM34M6CwxW8jH/lxEa5rBoDeUwu5HHTw==}
    hasBin: true
    dev: true

  /semver/7.3.5:
    resolution: {integrity: sha512-PoeGJYh8HK4BTO/a9Tf6ZG3veo/A7ZVsYrSA6J8ny9nb3B1VrpkuN+z9OE5wfE5p6H4LchYZsegiQgbJD94ZFQ==}
    engines: {node: '>=10'}
    hasBin: true
    dependencies:
      lru-cache: 6.0.0
    dev: true

  /shebang-command/2.0.0:
    resolution: {integrity: sha1-zNCvT4g1+9wmW4JGGq8MNmY/NOo=}
    engines: {node: '>=8'}
    dependencies:
      shebang-regex: 3.0.0
    dev: true

  /shebang-regex/3.0.0:
    resolution: {integrity: sha1-rhbxZE2HPsrYQ7AwexQzYtTEIXI=}
    engines: {node: '>=8'}
    dev: true

  /side-channel/1.0.4:
    resolution: {integrity: sha512-q5XPytqFEIKHkGdiMIrY10mvLRvnQh42/+GoBlFW3b2LXLE2xxJpZFdm94we0BaoV3RwJyGqg5wS7epxTv0Zvw==}
    dependencies:
      call-bind: 1.0.2
      get-intrinsic: 1.1.1
      object-inspect: 1.11.0
    dev: true

  /slash/3.0.0:
    resolution: {integrity: sha512-g9Q1haeby36OSStwb4ntCGGGaKsaVSjQ68fBxoQcutl5fS1vuY18H3wSt3jFyFtrkx+Kz0V1G85A4MyAdDMi2Q==}
    engines: {node: '>=8'}
    dev: true

  /sprintf-js/1.0.3:
    resolution: {integrity: sha1-BOaSb2YolTVPPdAVIDYzuFcpfiw=}
    dev: true

  /string-argv/0.3.1:
    resolution: {integrity: sha512-a1uQGz7IyVy9YwhqjZIZu1c8JO8dNIe20xBmSS6qu9kv++k3JGzCVmprbNN5Kn+BgzD5E7YYwg1CcjuJMRNsvg==}
    engines: {node: '>=0.6.19'}
    dev: true

  /string.prototype.matchall/4.0.6:
    resolution: {integrity: sha512-6WgDX8HmQqvEd7J+G6VtAahhsQIssiZ8zl7zKh1VDMFyL3hRTJP4FTNA3RbIp2TOQ9AYNDcc7e3fH0Qbup+DBg==}
    dependencies:
      call-bind: 1.0.2
      define-properties: 1.1.3
      es-abstract: 1.19.1
      get-intrinsic: 1.1.1
      has-symbols: 1.0.2
      internal-slot: 1.0.3
      regexp.prototype.flags: 1.3.1
      side-channel: 1.0.4
    dev: true

  /string.prototype.trimend/1.0.4:
    resolution: {integrity: sha512-y9xCjw1P23Awk8EvTpcyL2NIr1j7wJ39f+k6lvRnSMz+mz9CGz9NYPelDk42kOz6+ql8xjfK8oYzy3jAP5QU5A==}
    dependencies:
      call-bind: 1.0.2
      define-properties: 1.1.3
    dev: true

  /string.prototype.trimstart/1.0.4:
    resolution: {integrity: sha512-jh6e984OBfvxS50tdY2nRZnoC5/mLFKOREQfw8t5yytkoUsJRNxvI/E39qu1sD0OtWI3OC0XgKSmcWwziwYuZw==}
    dependencies:
      call-bind: 1.0.2
      define-properties: 1.1.3
    dev: true

  /strip-ansi/6.0.1:
    resolution: {integrity: sha1-nibGPTD1NEPpSJSVshBdN7Z6hdk=}
    engines: {node: '>=8'}
    dependencies:
      ansi-regex: 5.0.1
    dev: true

  /strip-json-comments/3.1.1:
    resolution: {integrity: sha512-6fPc+R4ihwqP6N/aIv2f1gMH8lOVtWQHoqC4yK6oSDVVocumAsfCqjkXnqiYMhmMwS/mEHLp7Vehlt3ql6lEig==}
    engines: {node: '>=8'}
    dev: true

  /supports-color/5.5.0:
    resolution: {integrity: sha512-QjVjwdXIt408MIiAqCX4oUKsgU2EqAGzs2Ppkm4aQYbjm+ZEWEcW4SfFNTr4uMNZma0ey4f5lgLrkB0aX0QMow==}
    engines: {node: '>=4'}
    dependencies:
      has-flag: 3.0.0
    dev: true

  /supports-color/7.2.0:
    resolution: {integrity: sha1-G33NyzK4E4gBs+R4umpRyqiWSNo=}
    engines: {node: '>=8'}
    dependencies:
      has-flag: 4.0.0
    dev: true

  /tapable/1.1.3:
    resolution: {integrity: sha512-4WK/bYZmj8xLr+HUCODHGF1ZFzsYffasLUgEiMBY4fgtltdO6B4WJtlSbPaDTLpYTcGVwM2qLnFTICEcNxs3kA==}
    engines: {node: '>=6'}
    dev: true

  /text-table/0.2.0:
    resolution: {integrity: sha1-f17oI66AUgfACvLfSoTsP8+lcLQ=}
    dev: true

  /timsort/0.3.0:
    resolution: {integrity: sha1-QFQRqOfmM5/mTbmiNN4R3DHgK9Q=}
    dev: true

  /to-regex-range/5.0.1:
    resolution: {integrity: sha512-65P7iz6X5yEr1cwcgvQxbbIw7Uk3gOy5dIdtZ4rDveLqhrdJP+Li/Hx6tyK0NEb+2GCyneCMJiGqrADCSNk8sQ==}
    engines: {node: '>=8.0'}
    dependencies:
      is-number: 7.0.0
    dev: true

  /true-case-path/2.2.1:
    resolution: {integrity: sha512-0z3j8R7MCjy10kc/g+qg7Ln3alJTodw9aDuVWZa3uiWqfuBMKeAeP2ocWcxoyM3D73yz3Jt/Pu4qPr4wHSdB/Q==}
    dev: true

  /tslib/1.14.1:
    resolution: {integrity: sha512-Xni35NKzjgMrwevysHTCArtLDpPvye8zV/0E4EyYn43P7/7qvQwPh9BGkHewbMulVntbigmcT7rdX3BNo9wRJg==}
    dev: true

  /tslint/5.20.1_typescript@4.6.3:
    resolution: {integrity: sha512-EcMxhzCFt8k+/UP5r8waCf/lzmeSyVlqxqMEDQE7rWYiQky8KpIBz1JAoYXfROHrPZ1XXd43q8yQnULOLiBRQg==}
    engines: {node: '>=4.8.0'}
    hasBin: true
    peerDependencies:
      typescript: '>=2.3.0-dev || >=2.4.0-dev || >=2.5.0-dev || >=2.6.0-dev || >=2.7.0-dev || >=2.8.0-dev || >=2.9.0-dev || >=3.0.0-dev || >= 3.1.0-dev || >= 3.2.0-dev'
    dependencies:
      '@babel/code-frame': 7.12.13
      builtin-modules: 1.1.1
      chalk: 2.4.2
      commander: 2.20.3
      diff: 4.0.2
      glob: 7.1.7
      js-yaml: 3.14.1
      minimatch: 3.0.4
      mkdirp: 0.5.5
      resolve: 1.20.0
      semver: 5.7.1
      tslib: 1.14.1
      tsutils: 2.29.0_typescript@4.6.3
      typescript: 4.6.3
    dev: true

  /tsutils/2.29.0_typescript@4.6.3:
    resolution: {integrity: sha512-g5JVHCIJwzfISaXpXE1qvNalca5Jwob6FjI4AoPlqMusJ6ftFE7IkkFoMhVLRgK+4Kx3gkzb8UZK5t5yTTvEmA==}
    peerDependencies:
      typescript: '>=2.1.0 || >=2.1.0-dev || >=2.2.0-dev || >=2.3.0-dev || >=2.4.0-dev || >=2.5.0-dev || >=2.6.0-dev || >=2.7.0-dev || >=2.8.0-dev || >=2.9.0-dev || >= 3.0.0-dev || >= 3.1.0-dev'
    dependencies:
      tslib: 1.14.1
      typescript: 4.6.3
    dev: true

  /tsutils/3.21.0_typescript@4.6.3:
    resolution: {integrity: sha512-mHKK3iUXL+3UF6xL5k0PEhKRUBKPBCv/+RkEOpjRWxxx27KKRBmmA60A9pgOUvMi8GKhRMPEmjBRPzs2W7O1OA==}
    engines: {node: '>= 6'}
    peerDependencies:
      typescript: '>=2.8.0 || >= 3.2.0-dev || >= 3.3.0-dev || >= 3.4.0-dev || >= 3.5.0-dev || >= 3.6.0-dev || >= 3.6.0-beta || >= 3.7.0-dev || >= 3.7.0-beta'
    dependencies:
      tslib: 1.14.1
      typescript: 4.6.3
    dev: true

  /type-check/0.4.0:
    resolution: {integrity: sha1-B7ggO/pwVsBlcFDjzNLDdzC6uPE=}
    engines: {node: '>= 0.8.0'}
    dependencies:
      prelude-ls: 1.2.1
    dev: true

  /type-fest/0.20.2:
    resolution: {integrity: sha1-G/IH9LKPkVg2ZstfvTJ4hzAc1fQ=}
    engines: {node: '>=10'}
    dev: true

  /typescript/4.6.3:
    resolution: {integrity: sha512-yNIatDa5iaofVozS/uQJEl3JRWLKKGJKh6Yaiv0GLGSuhpFJe7P3SbHZ8/yjAHRQwKRoA6YZqlfjXWmVzoVSMw==}
    engines: {node: '>=4.2.0'}
    hasBin: true
    dev: true

  /unbox-primitive/1.0.1:
    resolution: {integrity: sha512-tZU/3NqK3dA5gpE1KtyiJUrEB0lxnGkMFHptJ7q6ewdZ8s12QrODwNbhIJStmJkd1QDXa1NRA8aF2A1zk/Ypyw==}
    dependencies:
      function-bind: 1.1.1
      has-bigints: 1.0.1
      has-symbols: 1.0.2
      which-boxed-primitive: 1.0.2
    dev: true

  /universalify/0.1.2:
    resolution: {integrity: sha512-rBJeI5CXAlmy1pV+617WB9J63U6XcazHHF2f2dbJix4XzpUF0RS3Zbj0FGIOCAva5P/d/GBOYaACQ1w+0azUkg==}
    engines: {node: '>= 4.0.0'}
    dev: true

  /uri-js/4.4.1:
    resolution: {integrity: sha512-7rKUyy33Q1yc98pQ1DAmLtwX109F7TIfWlW1Ydo8Wl1ii1SeHieeh0HHfPeL2fMXK6z0s8ecKs9frCuLJvndBg==}
    dependencies:
      punycode: 2.1.1
    dev: true

  /v8-compile-cache/2.3.0:
    resolution: {integrity: sha1-LeGWGMZtwkfc+2+ZM4A12CRaLO4=}
    dev: true

  /validator/13.7.0:
    resolution: {integrity: sha512-nYXQLCBkpJ8X6ltALua9dRrZDHVYxjJ1wgskNt1lH9fzGjs3tgojGSCBjmEPwkWS1y29+DrizMTW19Pr9uB2nw==}
    engines: {node: '>= 0.10'}
    dev: true

  /which-boxed-primitive/1.0.2:
    resolution: {integrity: sha512-bwZdv0AKLpplFY2KZRX6TvyuN7ojjr7lwkg6ml0roIy9YeuSr7JS372qlNW18UQYzgYK9ziGcerWqZOmEn9VNg==}
    dependencies:
      is-bigint: 1.0.2
      is-boolean-object: 1.1.1
      is-number-object: 1.0.5
      is-string: 1.0.7
      is-symbol: 1.0.4
    dev: true

  /which/2.0.2:
    resolution: {integrity: sha1-fGqN0KY2oDJ+ELWckobu6T8/UbE=}
    engines: {node: '>= 8'}
    hasBin: true
    dependencies:
      isexe: 2.0.0
    dev: true

  /word-wrap/1.2.3:
    resolution: {integrity: sha1-YQY29rH3A4kb00dxzLF/uTtHB5w=}
    engines: {node: '>=0.10.0'}
    dev: true

  /wrappy/1.0.2:
    resolution: {integrity: sha1-tSQ9jz7BqjXxNkYFvA0QNuMKtp8=}
    dev: true

  /yallist/4.0.0:
    resolution: {integrity: sha512-3wdGidZyq5PB084XLES5TpOSRA3wjXAlIWMhum2kRcv/41Sn2emQ0dycQW4uZXLejwKvg6EsvbdlVL+FYEct7A==}
    dev: true

  /z-schema/5.0.2:
    resolution: {integrity: sha512-40TH47ukMHq5HrzkeVE40Ad7eIDKaRV2b+Qpi2prLc9X9eFJFzV7tMe5aH12e6avaSS/u5l653EQOv+J9PirPw==}
    engines: {node: '>=8.0.0'}
    hasBin: true
    dependencies:
      lodash.get: 4.4.2
      lodash.isequal: 4.5.0
      validator: 13.7.0
    optionalDependencies:
      commander: 2.20.3
    dev: true

  file:../temp/tarballs/rushstack-eslint-config-2.6.0.tgz_eslint@8.7.0+typescript@4.6.3:
    resolution: {tarball: file:../temp/tarballs/rushstack-eslint-config-2.6.0.tgz}
    id: file:../temp/tarballs/rushstack-eslint-config-2.6.0.tgz
    name: '@rushstack/eslint-config'
    version: 2.6.0
    peerDependencies:
      eslint: ^6.0.0 || ^7.0.0 || ^8.0.0
      typescript: '>=3.0.0'
    dependencies:
      '@rushstack/eslint-patch': file:../temp/tarballs/rushstack-eslint-patch-1.1.3.tgz
      '@rushstack/eslint-plugin': file:../temp/tarballs/rushstack-eslint-plugin-0.9.0.tgz_eslint@8.7.0+typescript@4.6.3
      '@rushstack/eslint-plugin-packlets': file:../temp/tarballs/rushstack-eslint-plugin-packlets-0.4.0.tgz_eslint@8.7.0+typescript@4.6.3
      '@rushstack/eslint-plugin-security': file:../temp/tarballs/rushstack-eslint-plugin-security-0.3.0.tgz_eslint@8.7.0+typescript@4.6.3
      '@typescript-eslint/eslint-plugin': 5.20.0_e20e806d7f50be84027c83f3a408385a
      '@typescript-eslint/experimental-utils': 5.20.0_eslint@8.7.0+typescript@4.6.3
      '@typescript-eslint/parser': 5.20.0_eslint@8.7.0+typescript@4.6.3
      '@typescript-eslint/typescript-estree': 5.20.0_typescript@4.6.3
      eslint: 8.7.0
      eslint-plugin-promise: 6.0.0_eslint@8.7.0
      eslint-plugin-react: 7.27.1_eslint@8.7.0
      eslint-plugin-tsdoc: 0.2.16
      typescript: 4.6.3
    transitivePeerDependencies:
      - supports-color
    dev: true

  file:../temp/tarballs/rushstack-eslint-patch-1.1.3.tgz:
    resolution: {tarball: file:../temp/tarballs/rushstack-eslint-patch-1.1.3.tgz}
    name: '@rushstack/eslint-patch'
    version: 1.1.3
    dev: true

  file:../temp/tarballs/rushstack-eslint-plugin-0.9.0.tgz_eslint@8.7.0+typescript@4.6.3:
    resolution: {tarball: file:../temp/tarballs/rushstack-eslint-plugin-0.9.0.tgz}
    id: file:../temp/tarballs/rushstack-eslint-plugin-0.9.0.tgz
    name: '@rushstack/eslint-plugin'
    version: 0.9.0
    peerDependencies:
      eslint: ^6.0.0 || ^7.0.0 || ^8.0.0
    dependencies:
      '@rushstack/tree-pattern': file:../temp/tarballs/rushstack-tree-pattern-0.2.3.tgz
      '@typescript-eslint/experimental-utils': 5.20.0_eslint@8.7.0+typescript@4.6.3
      eslint: 8.7.0
    transitivePeerDependencies:
      - supports-color
      - typescript
    dev: true

  file:../temp/tarballs/rushstack-eslint-plugin-packlets-0.4.0.tgz_eslint@8.7.0+typescript@4.6.3:
    resolution: {tarball: file:../temp/tarballs/rushstack-eslint-plugin-packlets-0.4.0.tgz}
    id: file:../temp/tarballs/rushstack-eslint-plugin-packlets-0.4.0.tgz
    name: '@rushstack/eslint-plugin-packlets'
    version: 0.4.0
    peerDependencies:
      eslint: ^6.0.0 || ^7.0.0 || ^8.0.0
    dependencies:
      '@rushstack/tree-pattern': file:../temp/tarballs/rushstack-tree-pattern-0.2.3.tgz
      '@typescript-eslint/experimental-utils': 5.20.0_eslint@8.7.0+typescript@4.6.3
      eslint: 8.7.0
    transitivePeerDependencies:
      - supports-color
      - typescript
    dev: true

  file:../temp/tarballs/rushstack-eslint-plugin-security-0.3.0.tgz_eslint@8.7.0+typescript@4.6.3:
    resolution: {tarball: file:../temp/tarballs/rushstack-eslint-plugin-security-0.3.0.tgz}
    id: file:../temp/tarballs/rushstack-eslint-plugin-security-0.3.0.tgz
    name: '@rushstack/eslint-plugin-security'
    version: 0.3.0
    peerDependencies:
      eslint: ^6.0.0 || ^7.0.0 || ^8.0.0
    dependencies:
      '@rushstack/tree-pattern': file:../temp/tarballs/rushstack-tree-pattern-0.2.3.tgz
      '@typescript-eslint/experimental-utils': 5.20.0_eslint@8.7.0+typescript@4.6.3
      eslint: 8.7.0
    transitivePeerDependencies:
      - supports-color
      - typescript
    dev: true

<<<<<<< HEAD
  file:../temp/tarballs/rushstack-heft-0.45.3.tgz:
    resolution: {tarball: file:../temp/tarballs/rushstack-heft-0.45.3.tgz}
    name: '@rushstack/heft'
    version: 0.45.3
=======
  file:../temp/tarballs/rushstack-heft-0.45.4.tgz:
    resolution: {tarball: file:../temp/tarballs/rushstack-heft-0.45.4.tgz}
    name: '@rushstack/heft'
    version: 0.45.4
>>>>>>> fd89af28
    engines: {node: '>=10.13.0'}
    hasBin: true
    dependencies:
      '@rushstack/heft-config-file': file:../temp/tarballs/rushstack-heft-config-file-0.8.4.tgz
      '@rushstack/node-core-library': file:../temp/tarballs/rushstack-node-core-library-3.45.5.tgz
      '@rushstack/rig-package': file:../temp/tarballs/rushstack-rig-package-0.3.11.tgz
      '@rushstack/ts-command-line': file:../temp/tarballs/rushstack-ts-command-line-4.11.0.tgz
      '@types/tapable': 1.0.6
      argparse: 1.0.10
      chokidar: 3.4.3
      fast-glob: 3.2.5
      glob: 7.0.6
      glob-escape: 0.0.2
      prettier: 2.3.1
      semver: 7.3.5
      tapable: 1.1.3
      true-case-path: 2.2.1
    dev: true

  file:../temp/tarballs/rushstack-heft-config-file-0.8.4.tgz:
    resolution: {tarball: file:../temp/tarballs/rushstack-heft-config-file-0.8.4.tgz}
    name: '@rushstack/heft-config-file'
    version: 0.8.4
    engines: {node: '>=10.13.0'}
    dependencies:
      '@rushstack/node-core-library': file:../temp/tarballs/rushstack-node-core-library-3.45.5.tgz
      '@rushstack/rig-package': file:../temp/tarballs/rushstack-rig-package-0.3.11.tgz
      jsonpath-plus: 4.0.0
    dev: true

  file:../temp/tarballs/rushstack-node-core-library-3.45.5.tgz:
    resolution: {tarball: file:../temp/tarballs/rushstack-node-core-library-3.45.5.tgz}
    name: '@rushstack/node-core-library'
    version: 3.45.5
    dependencies:
      '@types/node': 12.20.24
      colors: 1.2.5
      fs-extra: 7.0.1
      import-lazy: 4.0.0
      jju: 1.4.0
      resolve: 1.17.0
      semver: 7.3.5
      timsort: 0.3.0
      z-schema: 5.0.2
    dev: true

  file:../temp/tarballs/rushstack-rig-package-0.3.11.tgz:
    resolution: {tarball: file:../temp/tarballs/rushstack-rig-package-0.3.11.tgz}
    name: '@rushstack/rig-package'
    version: 0.3.11
    dependencies:
      resolve: 1.17.0
      strip-json-comments: 3.1.1
    dev: true

  file:../temp/tarballs/rushstack-tree-pattern-0.2.3.tgz:
    resolution: {tarball: file:../temp/tarballs/rushstack-tree-pattern-0.2.3.tgz}
    name: '@rushstack/tree-pattern'
    version: 0.2.3
    dev: true

  file:../temp/tarballs/rushstack-ts-command-line-4.11.0.tgz:
    resolution: {tarball: file:../temp/tarballs/rushstack-ts-command-line-4.11.0.tgz}
    name: '@rushstack/ts-command-line'
    version: 4.11.0
    dependencies:
      '@types/argparse': 1.0.38
      argparse: 1.0.10
      colors: 1.2.5
      string-argv: 0.3.1
    dev: true<|MERGE_RESOLUTION|>--- conflicted
+++ resolved
@@ -5,21 +5,13 @@
   typescript-newest-test:
     specifiers:
       '@rushstack/eslint-config': file:rushstack-eslint-config-2.6.0.tgz
-<<<<<<< HEAD
-      '@rushstack/heft': file:rushstack-heft-0.45.3.tgz
-=======
       '@rushstack/heft': file:rushstack-heft-0.45.4.tgz
->>>>>>> fd89af28
       eslint: ~8.7.0
       tslint: ~5.20.1
       typescript: ~4.6.3
     devDependencies:
       '@rushstack/eslint-config': file:../temp/tarballs/rushstack-eslint-config-2.6.0.tgz_eslint@8.7.0+typescript@4.6.3
-<<<<<<< HEAD
-      '@rushstack/heft': file:../temp/tarballs/rushstack-heft-0.45.3.tgz
-=======
       '@rushstack/heft': file:../temp/tarballs/rushstack-heft-0.45.4.tgz
->>>>>>> fd89af28
       eslint: 8.7.0
       tslint: 5.20.1_typescript@4.6.3
       typescript: 4.6.3
@@ -27,21 +19,13 @@
   typescript-v3-test:
     specifiers:
       '@rushstack/eslint-config': file:rushstack-eslint-config-2.6.0.tgz
-<<<<<<< HEAD
-      '@rushstack/heft': file:rushstack-heft-0.45.3.tgz
-=======
       '@rushstack/heft': file:rushstack-heft-0.45.4.tgz
->>>>>>> fd89af28
       eslint: ~8.7.0
       tslint: ~5.20.1
       typescript: ~4.6.3
     devDependencies:
       '@rushstack/eslint-config': file:../temp/tarballs/rushstack-eslint-config-2.6.0.tgz_eslint@8.7.0+typescript@4.6.3
-<<<<<<< HEAD
-      '@rushstack/heft': file:../temp/tarballs/rushstack-heft-0.45.3.tgz
-=======
       '@rushstack/heft': file:../temp/tarballs/rushstack-heft-0.45.4.tgz
->>>>>>> fd89af28
       eslint: 8.7.0
       tslint: 5.20.1_typescript@4.6.3
       typescript: 4.6.3
@@ -810,7 +794,7 @@
     dev: true
 
   /fs.realpath/1.0.0:
-    resolution: {integrity: sha512-OO0pH2lK6a0hZnAdau5ItzHPI6pUlvI7jMVnxUQRtw4owF2wk8lOSabtGDCTP4Ggrg2MbGnWO9X8K1t4+fGMDw==}
+    resolution: {integrity: sha1-FQStJSMVjKpA20onh8sBQRmU6k8=}
     dev: true
 
   /fsevents/2.1.3:
@@ -847,7 +831,7 @@
     dev: true
 
   /glob-escape/0.0.2:
-    resolution: {integrity: sha512-L/cXYz8x7qer1HAyUQ+mbjcUsJVdpRxpAf7CwqHoNBs9vTpABlGfNN4tzkDxt+u3Z7ZncVyKlCNPtzb0R/7WbA==}
+    resolution: {integrity: sha1-nCf3gh7RwTd1gvPv2VWOP2dWKO0=}
     engines: {node: '>= 0.10'}
     dev: true
 
@@ -866,7 +850,7 @@
     dev: true
 
   /glob/7.0.6:
-    resolution: {integrity: sha512-f8c0rE8JiCxpa52kWPAOa3ZaYEnzofDzCQLCn3Vdk0Z5OVLq3BsRFJI4S4ykpeVW6QMGBUkMeUpoEgWnMTnw5Q==}
+    resolution: {integrity: sha1-IRuvr0nlJbjNkyYNFKsTYVKz9Xo=}
     dependencies:
       fs.realpath: 1.0.0
       inflight: 1.0.6
@@ -972,7 +956,7 @@
     dev: true
 
   /inflight/1.0.6:
-    resolution: {integrity: sha512-k92I/b08q4wvFscXCLvqfsHCrjrF7yiXsQuIVvVE7N82W3+aqpzuUdBbfhWcy/FZR3/4IgflMgKLOsvPDrGCJA==}
+    resolution: {integrity: sha1-Sb1jMdfQLQwJvJEKEHW6gWW1bfk=}
     dependencies:
       once: 1.4.0
       wrappy: 1.0.2
@@ -1089,7 +1073,7 @@
     dev: true
 
   /jju/1.4.0:
-    resolution: {integrity: sha512-8wb9Yw966OSxApiCt0K3yNJL8pnNeIv+OEq2YMidz4FKP6nonSRoOXc80iXY4JaN2FC11B9qsNmDsm+ZOfMROA==}
+    resolution: {integrity: sha1-o6vicYryQaKykE+EpiWXDzia4yo=}
     dev: true
 
   /js-tokens/4.0.0:
@@ -1120,7 +1104,7 @@
     dev: true
 
   /jsonfile/4.0.0:
-    resolution: {integrity: sha512-m6F1R3z8jjlf2imQHS2Qez5sjKWQzbuuhuJ/FKYFRZvPE3PuHcSMVZzfsLhGVOkfd20obL5SWEBew5ShlquNxg==}
+    resolution: {integrity: sha1-h3Gq4HmbZAdrdmQPygWPnBDjPss=}
     optionalDependencies:
       graceful-fs: 4.2.6
     dev: true
@@ -1147,11 +1131,11 @@
     dev: true
 
   /lodash.get/4.4.2:
-    resolution: {integrity: sha512-z+Uw/vLuy6gQe8cfaFWD7p0wVv8fJl3mbzXh33RS+0oW2wvUqiRXiQ69gLWSLpgB5/6sU+r6BlQR0MBILadqTQ==}
+    resolution: {integrity: sha1-LRd/ZS+jHpObRDjVNBSZ36OCXpk=}
     dev: true
 
   /lodash.isequal/4.5.0:
-    resolution: {integrity: sha512-pDo3lu8Jhfjqls6GkMgpahsF9kCyayhgykjyLMNFTKWrpVdAQtYyB4muAMWozBB4ig/dtWAmsMxLEI8wuz+DYQ==}
+    resolution: {integrity: sha1-QVxEePK8wwEgwizhDtMib30+GOA=}
     dev: true
 
   /lodash.merge/4.6.2:
@@ -1216,7 +1200,7 @@
     dev: true
 
   /object-assign/4.1.1:
-    resolution: {integrity: sha512-rJgTQnkUnH1sFw8yT6VSU3zD3sWmu6sZhIseY8VX+GRu3P6F7Fu+JNDoXfklElbLJSnc3FUQHVe4cU5hj+BcUg==}
+    resolution: {integrity: sha1-IQmtx5ZYh8/AXLvUQsrIv7s2CGM=}
     engines: {node: '>=0.10.0'}
     dev: true
 
@@ -1274,7 +1258,7 @@
     dev: true
 
   /once/1.4.0:
-    resolution: {integrity: sha512-lNaJgI+2Q5URQBkccEKHTQOPaXdUxnZZElQTZY0MFUAuaEqe1E+Nyvgdz/aIyNi6Z9MzO5dv1H8n58/GELp3+w==}
+    resolution: {integrity: sha1-WDsap3WWHUsROsF9nFC6753Xa9E=}
     dependencies:
       wrappy: 1.0.2
     dev: true
@@ -1299,7 +1283,7 @@
     dev: true
 
   /path-is-absolute/1.0.1:
-    resolution: {integrity: sha512-AVbw3UJ2e9bq64vSaS9Am0fje1Pa8pbGqTTsmXfaIiMpnr5DlDhfJOuLj9Sf95ZPVDAUerDfEk88MPmPe7UCQg==}
+    resolution: {integrity: sha1-F0uSaHNVNP+8es5r9TpanhtcX18=}
     engines: {node: '>=0.10.0'}
     dev: true
 
@@ -1769,17 +1753,10 @@
       - typescript
     dev: true
 
-<<<<<<< HEAD
-  file:../temp/tarballs/rushstack-heft-0.45.3.tgz:
-    resolution: {tarball: file:../temp/tarballs/rushstack-heft-0.45.3.tgz}
-    name: '@rushstack/heft'
-    version: 0.45.3
-=======
   file:../temp/tarballs/rushstack-heft-0.45.4.tgz:
     resolution: {tarball: file:../temp/tarballs/rushstack-heft-0.45.4.tgz}
     name: '@rushstack/heft'
     version: 0.45.4
->>>>>>> fd89af28
     engines: {node: '>=10.13.0'}
     hasBin: true
     dependencies:

--- conflicted
+++ resolved
@@ -22,13 +22,8 @@
     "js-yaml": "~3.9.1"
   },
   "devDependencies": {
-<<<<<<< HEAD
     "@microsoft/rush-stack-compiler-3.0": "0.0.0",
-    "@microsoft/node-library-build": "6.0.10",
-=======
-    "@microsoft/rush-stack-compiler": "0.5.3",
     "@microsoft/node-library-build": "6.0.11",
->>>>>>> 37991d9b
     "@types/js-yaml": "3.9.1",
     "@types/node": "8.5.8",
     "gulp": "~3.9.1",

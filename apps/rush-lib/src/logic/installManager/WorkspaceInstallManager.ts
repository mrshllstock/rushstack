--- conflicted
+++ resolved
@@ -5,42 +5,23 @@
 import * as os from 'os';
 import * as path from 'path';
 import * as semver from 'semver';
-<<<<<<< HEAD
-import { FileSystem, InternalError, FileConstants, AlreadyReportedError } from '@rushstack/node-core-library';
-=======
-import {
-  FileSystem,
-  MapExtensions,
-  JsonFile,
-  FileConstants,
-  AlreadyReportedError
-} from '@rushstack/node-core-library';
->>>>>>> f282b74b
+import { FileSystem, FileConstants, AlreadyReportedError } from '@rushstack/node-core-library';
 
 import { BaseInstallManager, IInstallManagerOptions } from '../base/BaseInstallManager';
 import { BaseShrinkwrapFile } from '../../logic/base/BaseShrinkwrapFile';
 import { DependencySpecifier, DependencySpecifierType } from '../DependencySpecifier';
 import { PackageJsonEditor, DependencyType } from '../../api/PackageJsonEditor';
 import { PnpmWorkspaceFile } from '../pnpm/PnpmWorkspaceFile';
+import { PnpmfileConfiguration } from '../pnpm/PnpmfileConfiguration';
 import { RushConfigurationProject } from '../../api/RushConfigurationProject';
 import { RushConstants } from '../../logic/RushConstants';
 import { Utilities } from '../../utilities/Utilities';
 import { InstallHelpers } from './InstallHelpers';
 import { CommonVersionsConfiguration } from '../../api/CommonVersionsConfiguration';
 import { RepoStateFile } from '../RepoStateFile';
-<<<<<<< HEAD
-import { PnpmProjectDependencyManifest } from '../pnpm/PnpmProjectDependencyManifest';
-import { PnpmShrinkwrapFile, IPnpmShrinkwrapImporterYaml } from '../pnpm/PnpmShrinkwrapFile';
-import { LastLinkFlagFactory } from '../../api/LastLinkFlag';
-import { EnvironmentConfiguration } from '../../api/EnvironmentConfiguration';
-import { PnpmfileConfiguration } from '../pnpm/PnpmfileConfiguration';
-=======
-import { IPnpmfileShimSettings } from '../pnpm/IPnpmfileShimSettings';
-import { PnpmPackageManager } from '../../api/packageManager/PnpmPackageManager';
 import { LastLinkFlagFactory } from '../../api/LastLinkFlag';
 import { EnvironmentConfiguration } from '../../api/EnvironmentConfiguration';
 import { ShrinkwrapFileFactory } from '../ShrinkwrapFileFactory';
->>>>>>> f282b74b
 
 /**
  * This class implements common logic between "rush install" and "rush update".
@@ -452,137 +433,6 @@
   }
 
   /**
-<<<<<<< HEAD
-   * If the feature is enabled, creates shrinkwrap-deps.json files and places them in <projectFolder>/.rush/temp.
-   * These files contain the integrity hash of every dependency as well as dependencies of dependencies. This
-   * file can be used to track whether or not the packages consumed by this project changed between installs.
-   */
-  protected _createPerProjectManifestAsync(
-    pnpmShrinkwrapFile: PnpmShrinkwrapFile,
-    project: RushConfigurationProject
-  ): Promise<void> {
-    const pnpmProjectDependencyManifest: PnpmProjectDependencyManifest = new PnpmProjectDependencyManifest({
-      pnpmShrinkwrapFile,
-      project
-    });
-
-    // If the feature is not enabled, clean up the manifest and return
-    if (
-      this.rushConfiguration.experimentsConfiguration.configuration.legacyIncrementalBuildDependencyDetection
-    ) {
-      return pnpmProjectDependencyManifest.deleteIfExistsAsync();
-    }
-
-    // Obtain the workspace importer from the shrinkwrap, which lists resolved dependencies
-    const importerKey: string = pnpmShrinkwrapFile.getWorkspaceKeyByPath(
-      this.rushConfiguration.commonTempFolder,
-      project.projectFolder
-    );
-    const workspaceImporter:
-      | IPnpmShrinkwrapImporterYaml
-      | undefined = pnpmShrinkwrapFile.getWorkspaceImporter(importerKey);
-
-    if (!workspaceImporter) {
-      // Filtered installs will not contain all projects in the shrinkwrap, but if one is
-      // missing during a full install, something has gone wrong
-      if (this.options.pnpmFilterArguments.length === 0) {
-        throw new InternalError(
-          `Cannot find shrinkwrap entry using importer key for workspace project: ${importerKey}`
-        );
-      }
-      return pnpmProjectDependencyManifest.deleteIfExistsAsync();
-    }
-
-    const localDependencyProjectNames: Set<string> = new Set<string>(
-      [...project.dependencyProjects].map((x) => x.packageName)
-    );
-
-    // Loop through non-local dependencies. Skip peer dependencies because they're only a constraint
-    const dependencies: PackageJsonDependency[] = [
-      ...project.packageJsonEditor.dependencyList,
-      ...project.packageJsonEditor.devDependencyList
-    ].filter((x) => x.dependencyType !== DependencyType.Peer && !localDependencyProjectNames.has(x.name));
-
-    for (const { name, dependencyType } of dependencies) {
-      // read the version number from the shrinkwrap entry
-      let version: string | undefined;
-      if (dependencyType === DependencyType.Regular) {
-        version = (workspaceImporter.dependencies || {})[name];
-      } else if (dependencyType === DependencyType.Dev) {
-        // Dev dependencies are folded into dependencies if there is a duplicate
-        // definition, so we should also check there
-        version =
-          (workspaceImporter.devDependencies || {})[name] || (workspaceImporter.dependencies || {})[name];
-      } else if (dependencyType === DependencyType.Optional) {
-        version = (workspaceImporter.optionalDependencies || {})[name];
-      }
-
-      if (!version) {
-        // Optional dependencies by definition may not exist, so avoid throwing on these
-        if (dependencyType !== DependencyType.Optional) {
-          throw new InternalError(
-            `Cannot find shrinkwrap entry dependency "${name}" for workspace project: ${project.packageName}`
-          );
-        }
-        continue;
-      }
-
-      // Add to the manifest and provide all the parent dependencies
-      pnpmProjectDependencyManifest.addDependency(name, version, {
-        dependencies: { ...workspaceImporter.dependencies, ...workspaceImporter.devDependencies },
-        optionalDependencies: { ...workspaceImporter.optionalDependencies },
-        peerDependencies: {}
-      });
-    }
-
-    return pnpmProjectDependencyManifest.saveAsync();
-=======
-   * Preferred versions are supported using pnpmfile by substituting any dependency version specifier
-   * for the preferred version during package resolution. This is only done if the preferred version range
-   * is a subset of the dependency version range. Allowed alternate versions are not modified. The pnpmfile
-   * shim will subsequently call into the provided pnpmfile, if one exists.
-   */
-  protected async createShimPnpmfileAsync(filename: string): Promise<void> {
-    const pnpmfileDir: string = path.dirname(filename);
-    let pnpmfileExists: boolean = false;
-    try {
-      // Attempt to move the existing pnpmfile if there is one
-      await FileSystem.moveAsync({
-        sourcePath: filename,
-        destinationPath: path.join(pnpmfileDir, `clientPnpmfile.js`)
-      });
-      pnpmfileExists = true;
-    } catch (error) {
-      if (!FileSystem.isNotExistError(error)) {
-        throw error;
-      }
-    }
-
-    const pnpmfileShimSettings: IPnpmfileShimSettings = {
-      allPreferredVersions: MapExtensions.toObject(
-        InstallHelpers.collectPreferredVersions(this.rushConfiguration, this.options)
-      ),
-      allowedAlternativeVersions: MapExtensions.toObject(
-        this.rushConfiguration.getCommonVersions(this.options.variant).allowedAlternativeVersions
-      ),
-      semverPath: require.resolve('semver'),
-      useClientPnpmfile: pnpmfileExists
-    };
-
-    // Write the settings to be consumed by the pnpmfile
-    await JsonFile.saveAsync(pnpmfileShimSettings, path.resolve(pnpmfileDir, 'pnpmfileSettings.json'), {
-      ensureFolderExists: true
-    });
-
-    // Copy the shim pnpmfile to the original path
-    await FileSystem.copyFileAsync({
-      sourcePath: path.resolve(__dirname, '..', 'pnpm', 'PnpmfileShim.js'),
-      destinationPath: filename
-    });
->>>>>>> f282b74b
-  }
-
-  /**
    * Used when invoking the NPM tool.  Appends the common configuration options
    * to the command-line.
    */

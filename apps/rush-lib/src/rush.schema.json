--- conflicted
+++ resolved
@@ -40,17 +40,13 @@
     "npmVersion": {
       "type": "string"
     },
-<<<<<<< HEAD
+
     "pnpmVersion": {
       "type": "string"
     },
 
-    "rushMinimumVersion": {
-      "description": "The minimum version of the Rush tool that must be installed in order to build this repository.",
-=======
     "rushVersion": {
       "description": "The version of the Rush tool that will be used to build this repository.",
->>>>>>> 05bc6985
       "type": "string",
       "pattern": "^[0-9]+\\.[0-9]+\\.[0-9]+$"
     },
@@ -196,9 +192,5 @@
     }
   },
   "additionalProperties": false,
-<<<<<<< HEAD
-  "required": [ "rushMinimumVersion", "projects" ]
-=======
-  "required": [ "npmVersion", "rushVersion", "projects" ]
->>>>>>> 05bc6985
+  "required": [ "rushVersion", "projects" ]
 }